// The implementation of this crate when jemalloc is turned on

use super::error::{ProfError, ProfResult};
use crate::AllocStats;
use libc::{self, c_char, c_void};
<<<<<<< HEAD
use std::{ptr, slice};
use tikv_jemalloc_ctl::{epoch, stats, Error};
use tikv_jemalloc_sys::malloc_stats_print;
=======
use std::collections::HashMap;
use std::{io, ptr, slice, sync::Mutex, thread};
>>>>>>> 0389f391

pub type Allocator = tikv_jemallocator::Jemalloc;
pub const fn allocator() -> Allocator {
    tikv_jemallocator::Jemalloc
}

lazy_static! {
    static ref THREAD_MEMORY_MAP: Mutex<HashMap<ThreadId, MemoryStatsAccessor>> =
        Mutex::new(HashMap::new());
}

struct MemoryStatsAccessor {
    allocated: jemalloc_ctl::thread::AllocatedP,
    deallocated: jemalloc_ctl::thread::DeallocatedP,
    thread_name: String,
}

pub fn add_thread_memory_accessor() {
    let mut thread_memory_map = THREAD_MEMORY_MAP.lock().unwrap();
    thread_memory_map.insert(
        thread::current().id(),
        MemoryStatsAccessor {
            allocated: jemalloc_ctl::thread::AllocatedP::new().unwrap(),
            deallocated: jemalloc_ctl::thread::DeallocatedP::new().unwrap(),
            thread_name: thread::current().name().unwrap().to_string(),
        },
    );
}

pub fn remove_thread_memory_accessor() {
    let mut thread_memory_map = THREAD_MEMORY_MAP.lock().unwrap();
    thread_memory_map.remove(&thread::current().id());
}

pub use self::profiling::{activate_prof, deactivate_prof, dump_prof};
use std::thread::ThreadId;

pub fn dump_stats() -> String {
    let mut buf = Vec::with_capacity(1024);

    unsafe {
        malloc_stats_print(
            Some(write_cb),
            &mut buf as *mut Vec<u8> as *mut c_void,
            ptr::null(),
        );
    }
    let mut memory_stats = format!(
        "Memory stats summary: {}\n",
        String::from_utf8_lossy(&buf).into_owned()
    );
    memory_stats.push_str("Memory stats by thread:\n");

    let thread_memory_map = THREAD_MEMORY_MAP.lock().unwrap();
    for (_, accessor) in thread_memory_map.iter() {
        memory_stats.push_str(format!("Thread [{}]: ", accessor.thread_name).as_str());
        memory_stats.push_str(
            format!(
                "allocated: {}, ",
                accessor.allocated.get().unwrap().get().to_string()
            )
            .as_str(),
        );
        memory_stats.push_str(
            format!(
                "deallocated: {}.\n",
                accessor.deallocated.get().unwrap().get().to_string()
            )
            .as_str(),
        );
    }
    memory_stats
}

pub fn fetch_stats() -> Result<Option<AllocStats>, Error> {
    // Stats are cached. Need to advance epoch to refresh.
    epoch::advance()?;

    Ok(Some(vec![
        ("allocated", stats::allocated::read()?),
        ("active", stats::active::read()?),
        ("metadata", stats::metadata::read()?),
        ("resident", stats::resident::read()?),
        ("mapped", stats::mapped::read()?),
        ("retained", stats::retained::read()?),
        (
            "dirty",
            stats::resident::read()? - stats::active::read()? - stats::metadata::read()?,
        ),
        (
            "fragmentation",
            stats::active::read()? - stats::allocated::read()?,
        ),
    ]))
}

#[allow(clippy::cast_ptr_alignment)]
extern "C" fn write_cb(printer: *mut c_void, msg: *const c_char) {
    unsafe {
        // This cast from *c_void to *Vec<u8> looks like a bad
        // cast to clippy due to pointer alignment, but we know
        // what type the pointer is.
        let buf = &mut *(printer as *mut Vec<u8>);
        let len = libc::strlen(msg);
        let bytes = slice::from_raw_parts(msg as *const u8, len);
        buf.extend_from_slice(bytes);
    }
}

#[cfg(test)]
mod tests {

    #[test]
    fn dump_stats() {
        assert_ne!(super::dump_stats().len(), 0);
    }
}

#[cfg(feature = "mem-profiling")]
mod profiling {
    use std::ffi::CString;

    use libc::c_char;

    use super::{ProfError, ProfResult};

    // C string should end with a '\0'.
    const PROF_ACTIVE: &[u8] = b"prof.active\0";
    const PROF_DUMP: &[u8] = b"prof.dump\0";

    pub fn activate_prof() -> ProfResult<()> {
        info!("start profiler");
        unsafe {
            if let Err(e) = tikv_jemalloc_ctl::raw::update(PROF_ACTIVE, true) {
                error!("failed to activate profiling: {}", e);
                return Err(ProfError::JemallocError(format!(
                    "failed to activate profiling: {}",
                    e
                )));
            }
        }
        Ok(())
    }

    pub fn deactivate_prof() -> ProfResult<()> {
        info!("stop profiler");
        unsafe {
            if let Err(e) = tikv_jemalloc_ctl::raw::update(PROF_ACTIVE, false) {
                error!("failed to deactivate profiling: {}", e);
                return Err(ProfError::JemallocError(format!(
                    "failed to deactivate profiling: {}",
                    e
                )));
            }
        }
        Ok(())
    }

    /// Dump the profile to the `path`.
    pub fn dump_prof(path: &str) -> ProfResult<()> {
        let mut bytes = CString::new(path)?.into_bytes_with_nul();
        let ptr = bytes.as_mut_ptr() as *mut c_char;
        let res = unsafe { tikv_jemalloc_ctl::raw::update(PROF_DUMP, ptr) };
        match res {
            Err(e) => {
                error!("failed to dump the profile to {:?}: {}", path, e);
                Err(ProfError::JemallocError(format!(
                    "failed to dump the profile to {:?}: {}",
                    path, e
                )))
            }
            Ok(_) => {
                info!("dump profile to {}", path);
                Ok(())
            }
        }
    }

    #[cfg(test)]
    mod tests {
        use std::fs;
        use tempfile::Builder;

        const OPT_PROF: &'static [u8] = b"opt.prof\0";

        fn is_profiling_on() -> bool {
            match unsafe { tikv_jemalloc_ctl::raw::read(OPT_PROF) } {
                Err(e) => {
                    // Shouldn't be possible since mem-profiling is set
                    panic!("is_profiling_on: {:?}", e);
                }
                Ok(prof) => prof,
            }
        }

        // Only trigger this test with jemallocs `opt.prof` set to
        // true ala `MALLOC_CONF="prof:true"`. It can be run by
        // passing `-- --ignored` to `cargo test -p tikv_alloc`.
        //
        // TODO: could probably unignore this by running a second
        // copy of the executable with MALLOC_CONF set.
        //
        // TODO: need a test for the dump_prof(None) case, but
        // the cleanup afterward is not simple.
        #[test]
        #[ignore]
        fn test_profiling_memory() {
            // Make sure somebody has turned on profiling
            assert!(is_profiling_on(), r#"Set MALLOC_CONF="prof:true""#);

            let dir = Builder::new()
                .prefix("test_profiling_memory")
                .tempdir()
                .unwrap();

            let os_path = dir.path().to_path_buf().join("test1.dump").into_os_string();
            let path = os_path.into_string().unwrap();
            super::dump_prof(&path).unwrap();

            let os_path = dir.path().to_path_buf().join("test2.dump").into_os_string();
            let path = os_path.into_string().unwrap();
            super::dump_prof(&path).unwrap();

            let files = fs::read_dir(dir.path()).unwrap().count();
            assert_eq!(files, 2);

            // Find the created files and check properties that
            // indicate they contain something interesting
            let mut prof_count = 0;
            for file_entry in fs::read_dir(dir.path()).unwrap() {
                let file_entry = file_entry.unwrap();
                let path = file_entry.path().to_str().unwrap().to_owned();
                if path.contains("test1.dump") || path.contains("test2.dump") {
                    let metadata = file_entry.metadata().unwrap();
                    let file_len = metadata.len();
                    assert!(file_len > 10); // arbitrary number
                    prof_count += 1
                }
            }
            assert_eq!(prof_count, 2);
        }
    }
}

#[cfg(not(feature = "mem-profiling"))]
mod profiling {
    use super::{ProfError, ProfResult};

    pub fn dump_prof(_path: &str) -> ProfResult<()> {
        Err(ProfError::MemProfilingNotEnabled)
    }
    pub fn activate_prof() -> ProfResult<()> {
        Err(ProfError::MemProfilingNotEnabled)
    }
    pub fn deactivate_prof() -> ProfResult<()> {
        Err(ProfError::MemProfilingNotEnabled)
    }
}<|MERGE_RESOLUTION|>--- conflicted
+++ resolved
@@ -3,14 +3,10 @@
 use super::error::{ProfError, ProfResult};
 use crate::AllocStats;
 use libc::{self, c_char, c_void};
-<<<<<<< HEAD
-use std::{ptr, slice};
+use std::collections::HashMap;
+use std::{ptr, slice, sync::Mutex, thread};
 use tikv_jemalloc_ctl::{epoch, stats, Error};
 use tikv_jemalloc_sys::malloc_stats_print;
-=======
-use std::collections::HashMap;
-use std::{io, ptr, slice, sync::Mutex, thread};
->>>>>>> 0389f391
 
 pub type Allocator = tikv_jemallocator::Jemalloc;
 pub const fn allocator() -> Allocator {
@@ -23,8 +19,8 @@
 }
 
 struct MemoryStatsAccessor {
-    allocated: jemalloc_ctl::thread::AllocatedP,
-    deallocated: jemalloc_ctl::thread::DeallocatedP,
+    // TODO: trace arena, allocated, deallocated. Original implement doesn't
+    // work actually.
     thread_name: String,
 }
 
@@ -33,8 +29,6 @@
     thread_memory_map.insert(
         thread::current().id(),
         MemoryStatsAccessor {
-            allocated: jemalloc_ctl::thread::AllocatedP::new().unwrap(),
-            deallocated: jemalloc_ctl::thread::DeallocatedP::new().unwrap(),
             thread_name: thread::current().name().unwrap().to_string(),
         },
     );
@@ -66,21 +60,7 @@
 
     let thread_memory_map = THREAD_MEMORY_MAP.lock().unwrap();
     for (_, accessor) in thread_memory_map.iter() {
-        memory_stats.push_str(format!("Thread [{}]: ", accessor.thread_name).as_str());
-        memory_stats.push_str(
-            format!(
-                "allocated: {}, ",
-                accessor.allocated.get().unwrap().get().to_string()
-            )
-            .as_str(),
-        );
-        memory_stats.push_str(
-            format!(
-                "deallocated: {}.\n",
-                accessor.deallocated.get().unwrap().get().to_string()
-            )
-            .as_str(),
-        );
+        memory_stats.push_str(format!("Thread [{}]: \n", accessor.thread_name).as_str());
     }
     memory_stats
 }
