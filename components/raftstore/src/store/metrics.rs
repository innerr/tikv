--- conflicted
+++ resolved
@@ -181,7 +181,6 @@
 }
 
 lazy_static! {
-<<<<<<< HEAD
     // Observe apply leader proposal.
     pub static ref APPLY_PROPOSAL_WAIT_TIME_HISTOGRAM: Histogram =
         register_histogram!(
@@ -212,10 +211,8 @@
 
     //---------------------------------------
 
-    pub static ref STORE_WRITE_TASK_WAKE_CNT_HISTOGRAM: Histogram =
-=======
+//    pub static ref STORE_WRITE_TASK_WAKE_CNT_HISTOGRAM: Histogram =
     pub static ref STORE_WRITE_TRIGGER_SEND_DURATION_HISTOGRAM: Histogram =
->>>>>>> ff1daf9b
         register_histogram!(
             "tikv_raftstore_store_write_trigger_send_duration_secs",
             "TODO",
