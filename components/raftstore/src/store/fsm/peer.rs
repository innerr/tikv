--- conflicted
+++ resolved
@@ -380,13 +380,8 @@
     }
 }
 
-<<<<<<< HEAD
 pub struct PeerFsmDelegate<'a, T: Transport + 'static, C: 'static> {
-    fsm: &'a mut PeerFsm<RocksEngine>,
-=======
-pub struct PeerFsmDelegate<'a, T: 'static, C: 'static> {
     fsm: &'a mut PeerFsm<RocksSnapshot>,
->>>>>>> c7425b2e
     ctx: &'a mut PollContext<T, C>,
 }
 
@@ -443,7 +438,7 @@
                     }
                 }
                 PeerMsg::Noop => {}
-<<<<<<< HEAD
+                PeerMsg::UpdateReplicationMode => self.on_update_replication_mode(),
                 PeerMsg::Synced(idx) => {
                     self.fsm.peer.on_synced(idx);
                     self.fsm.has_ready = true;
@@ -453,9 +448,6 @@
                         .peer
                         .on_send_err(info.to_leader, info.is_snapshot_msg, info.to_peer_id)
                 }
-=======
-                PeerMsg::UpdateReplicationMode => self.on_update_replication_mode(),
->>>>>>> c7425b2e
             }
         }
         // Propose batch request which may be still waiting for more raft-command
@@ -1670,15 +1662,12 @@
             // data too.
             panic!("{} destroy err {:?}", self.fsm.peer.tag, e);
         }
-<<<<<<< HEAD
         self.ctx.raft_metrics.sync_events.sync_raftdb_peer_destroy += 1;
         self.ctx.raft_metrics.sync_events.sync_raftdb_count += 1;
         self.ctx.raft_metrics.sync_events.sync_kvdb_peer_destroy += 1;
         self.ctx.raft_metrics.sync_events.sync_kvdb_count += 1;
-=======
         // Some places use `force_send().unwrap()` if the StoreMeta lock is held.
         // So in here, it's necessary to held the StoreMeta lock when closing the router.
->>>>>>> c7425b2e
         self.ctx.router.close(region_id);
         self.fsm.stop();
 
