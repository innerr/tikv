// Copyright 2016 TiKV Project Authors. Licensed under Apache-2.0.

use std::cmp::{Ord, Ordering as CmpOrdering};
use std::collections::BTreeMap;
use std::collections::Bound::{Excluded, Included, Unbounded};
use std::ops::Deref;
use std::sync::atomic::{AtomicUsize, Ordering};
use std::sync::{Arc, Mutex};
use std::time::{Duration, Instant};
use std::{thread, u64};

use batch_system::{BasicMailbox, BatchRouter, BatchSystem, Fsm, HandlerBuilder, PollHandler};
use crossbeam::channel::{Sender, TryRecvError, TrySendError};
//use engine_rocks::{PerfContext, PerfLevel};
use engine_traits::{Engines, KvEngine, Mutable, WriteBatch};
use engine_traits::{CF_DEFAULT, CF_LOCK, CF_RAFT, CF_WRITE};
use futures::compat::Future01CompatExt;
use futures::FutureExt;
use kvproto::import_sstpb::SstMeta;
use kvproto::kvrpcpb::LeaderInfo;
use kvproto::metapb::{self, Region, RegionEpoch};
use kvproto::pdpb::StoreStats;
use kvproto::raft_cmdpb::{AdminCmdType, AdminRequest};
use kvproto::raft_serverpb::{ExtraMessageType, PeerState, RaftMessage, RegionLocalState};
use kvproto::replication_modepb::{ReplicationMode, ReplicationStatus};
use protobuf::Message;
use raft::StateRole;
use time::{self, Timespec};

use engine_traits::CompactedEvent;
use engine_traits::{RaftEngine, RaftLogBatch};
use keys::{self, data_end_key, data_key, enc_end_key, enc_start_key};
use pd_client::PdClient;
use sst_importer::SSTImporter;
use tikv_util::collections::HashMap;
use tikv_util::config::{Tracker, VersionTrack};
use tikv_util::mpsc::{self, LooseBoundedSender, Receiver};
use tikv_util::time::{duration_to_sec, Instant as TiInstant};
use tikv_util::timer::SteadyTimer;
use tikv_util::worker::{FutureScheduler, FutureWorker, Scheduler, Worker};
use tikv_util::{is_zero_duration, sys as sys_util, Either, RingQueue};

use crate::coprocessor::split_observer::SplitObserver;
use crate::coprocessor::{BoxAdminObserver, CoprocessorHost, RegionChangeEvent};
//use crate::observe_perf_context_type;
//use crate::report_perf_context;
use crate::store::config::Config;
use crate::store::fsm::metrics::*;
use crate::store::fsm::peer::{
    maybe_destroy_source, new_admin_request, PeerFsm, PeerFsmDelegate, SenderFsmPair,
};
use crate::store::fsm::ApplyNotifier;
use crate::store::fsm::ApplyTaskRes;
use crate::store::fsm::{
    create_apply_batch_system, ApplyBatchSystem, ApplyPollerBuilder, ApplyRes, ApplyRouter,
};
use crate::store::local_metrics::{RaftMetrics, StoreIOLockMetrics};
use crate::store::metrics::*;
use crate::store::peer_storage::{self, HandleRaftReadyContext};
use crate::store::transport::Transport;
use crate::store::util::{is_initial_msg, PerfContextStatistics};
use crate::store::worker::{
    AutoSplitController, CleanupRunner, CleanupSSTRunner, CleanupSSTTask, CleanupTask,
    CompactRunner, CompactTask, ConsistencyCheckRunner, ConsistencyCheckTask, PdRunner,
    RaftlogGcRunner, RaftlogGcTask, ReadDelegate, RegionRunner, RegionTask, SplitCheckTask,
};
use crate::store::PdTask;
use crate::store::PeerTicks;
use crate::store::{
    util, Callback, CasualMessage, GlobalReplicationState, MergeResultKind, PeerMsg, RaftCommand,
    SignificantMsg, SnapManager, StoreMsg, StoreTick,
};
use crate::Result;
use concurrency_manager::ConcurrencyManager;
use tikv_util::future::poll_future_notify;

type Key = Vec<u8>;

pub const PENDING_MSG_CAP: usize = 100;
const UNREACHABLE_BACKOFF: Duration = Duration::from_secs(10);

use crate::store::fsm::apply_async_io::{ApplyAsyncWriter, ApplyAsyncWriters};
use crate::store::fsm::async_io::{AsyncWriteMsg, AsyncWriters};

pub struct StoreInfo<E> {
    pub engine: E,
    pub capacity: u64,
}

pub struct StoreMeta {
    /// store id
    pub store_id: Option<u64>,
    /// region_end_key -> region_id
    pub region_ranges: BTreeMap<Vec<u8>, u64>,
    /// region_id -> region
    pub regions: HashMap<u64, Region>,
    /// region_id -> reader
    pub readers: HashMap<u64, ReadDelegate>,
    /// region_id -> (term, leader)
    pub leaders: HashMap<u64, (u64, metapb::Peer)>,
    /// `MsgRequestPreVote`, `MsgRequestVote` or `MsgAppend` messages from newly split Regions shouldn't be
    /// dropped if there is no such Region in this store now. So the messages are recorded temporarily and
    /// will be handled later.
    pub pending_msgs: RingQueue<RaftMessage>,
    /// The regions with pending snapshots.
    pub pending_snapshot_regions: Vec<Region>,
    /// A marker used to indicate the peer of a Region has received a merge target message and waits to be destroyed.
    /// target_region_id -> (source_region_id -> merge_target_region)
    pub pending_merge_targets: HashMap<u64, HashMap<u64, metapb::Region>>,
    /// An inverse mapping of `pending_merge_targets` used to let source peer help target peer to clean up related entry.
    /// source_region_id -> target_region_id
    pub targets_map: HashMap<u64, u64>,
    /// `atomic_snap_regions` and `destroyed_region_for_snap` are used for making destroy overlapped regions
    /// and apply snapshot atomically.
    /// region_id -> wait_destroy_regions_map(source_region_id -> is_ready)
    /// A target peer must wait for all source peer to ready before applying snapshot.
    pub atomic_snap_regions: HashMap<u64, HashMap<u64, bool>>,
    /// source_region_id -> need_atomic
    /// Used for reminding the source peer to switch to ready in `atomic_snap_regions`.
    pub destroyed_region_for_snap: HashMap<u64, bool>,
}

impl StoreMeta {
    pub fn new(vote_capacity: usize) -> StoreMeta {
        StoreMeta {
            store_id: None,
            region_ranges: BTreeMap::default(),
            regions: HashMap::default(),
            readers: HashMap::default(),
            leaders: HashMap::default(),
            pending_msgs: RingQueue::with_capacity(vote_capacity),
            pending_snapshot_regions: Vec::default(),
            pending_merge_targets: HashMap::default(),
            targets_map: HashMap::default(),
            atomic_snap_regions: HashMap::default(),
            destroyed_region_for_snap: HashMap::default(),
        }
    }

    #[inline]
    pub fn set_region<EK: KvEngine, ER: RaftEngine>(
        &mut self,
        host: &CoprocessorHost<EK>,
        region: Region,
        peer: &mut crate::store::Peer<EK, ER>,
    ) {
        let prev = self.regions.insert(region.get_id(), region.clone());
        if prev.map_or(true, |r| r.get_id() != region.get_id()) {
            // TODO: may not be a good idea to panic when holding a lock.
            panic!("{} region corrupted", peer.tag);
        }
        let reader = self.readers.get_mut(&region.get_id()).unwrap();
        peer.set_region(host, reader, region);
    }
}

pub struct RaftRouter<EK, ER>
where
    EK: KvEngine,
    ER: RaftEngine,
{
    pub router: hash_system::Router<PeerFsm<EK, ER>, StoreFsm<EK>>,
}

impl<EK, ER> Clone for RaftRouter<EK, ER>
where
    EK: KvEngine,
    ER: RaftEngine,
{
    fn clone(&self) -> Self {
        RaftRouter {
            router: self.router.clone(),
        }
    }
}

impl<EK, ER> Deref for RaftRouter<EK, ER>
where
    EK: KvEngine,
    ER: RaftEngine,
{
    type Target = hash_system::Router<PeerFsm<EK, ER>, StoreFsm<EK>>;

    fn deref(&self) -> &hash_system::Router<PeerFsm<EK, ER>, StoreFsm<EK>> {
        &self.router
    }
}

impl<EK, ER> ApplyNotifier<EK> for RaftRouter<EK, ER>
where
    EK: KvEngine,
    ER: RaftEngine,
{
    fn notify(&self, apply_res: HashMap<u64, ApplyRes<EK::Snapshot>>) {
        for (region_id, r) in apply_res {
            self.router.try_send(
                region_id,
                PeerMsg::ApplyRes {
                    res: ApplyTaskRes::Apply(r),
                },
            );
        }
    }
    fn notify_one(&self, region_id: u64, msg: PeerMsg<EK>) {
        self.router.try_send(region_id, msg);
    }

    fn clone_box(&self) -> Box<dyn ApplyNotifier<EK>> {
        Box::new(self.clone())
    }
}

impl<EK, ER> RaftRouter<EK, ER>
where
    EK: KvEngine,
    ER: RaftEngine,
{
    pub fn send_raft_message(
        &self,
        mut msg: RaftMessage,
    ) -> std::result::Result<(), TrySendError<RaftMessage>> {
        let id = msg.get_region_id();
        match self.try_send(id, PeerMsg::RaftMessage(msg)) {
            Either::Left(Ok(())) => return Ok(()),
            Either::Left(Err(TrySendError::Full(PeerMsg::RaftMessage(m)))) => {
                return Err(TrySendError::Full(m));
            }
            Either::Left(Err(TrySendError::Disconnected(PeerMsg::RaftMessage(m)))) => {
                return Err(TrySendError::Disconnected(m));
            }
            Either::Right(PeerMsg::RaftMessage(m)) => msg = m,
            _ => unreachable!(),
        }
        match self.send_control(StoreMsg::RaftMessage(msg)) {
            Ok(()) => Ok(()),
            Err(TrySendError::Full(StoreMsg::RaftMessage(m))) => Err(TrySendError::Full(m)),
            Err(TrySendError::Disconnected(StoreMsg::RaftMessage(m))) => {
                Err(TrySendError::Disconnected(m))
            }
            _ => unreachable!(),
        }
    }

    #[inline]
    pub fn send_raft_command(
        &self,
        cmd: RaftCommand<EK::Snapshot>,
    ) -> std::result::Result<(), TrySendError<RaftCommand<EK::Snapshot>>> {
        let region_id = cmd.request.get_header().get_region_id();
        match self.send(region_id, PeerMsg::RaftCommand(cmd)) {
            Ok(()) => Ok(()),
            Err(TrySendError::Full(PeerMsg::RaftCommand(cmd))) => Err(TrySendError::Full(cmd)),
            Err(TrySendError::Disconnected(PeerMsg::RaftCommand(cmd))) => {
                Err(TrySendError::Disconnected(cmd))
            }
            _ => unreachable!(),
        }
    }

    fn report_unreachable(&self, store_id: u64) {
        self.broadcast_normal(|| {
            PeerMsg::SignificantMsg(SignificantMsg::StoreUnreachable { store_id })
        });
    }

    fn report_status_update(&self) {
        self.broadcast_normal(|| PeerMsg::UpdateReplicationMode)
    }

    /// Broadcasts resolved result to all regions.
    pub fn report_resolved(&self, store_id: u64, group_id: u64) {
        self.broadcast_normal(|| {
            PeerMsg::SignificantMsg(SignificantMsg::StoreResolved { store_id, group_id })
        })
    }
}

#[derive(Default)]
pub struct PeerTickBatch {
    pub ticks: Vec<Box<dyn FnOnce() + Send>>,
    pub wait_duration: Duration,
}

impl Clone for PeerTickBatch {
    fn clone(&self) -> PeerTickBatch {
        PeerTickBatch {
            ticks: vec![],
            wait_duration: self.wait_duration,
        }
    }
}

pub struct AsyncWriteMsgBatch {
    pub msgs: Vec<AsyncWriteMsg>,
    pub begin: Option<Instant>,
    pub size: usize,
}

impl AsyncWriteMsgBatch {
    fn new() -> Self {
        Self {
            msgs: vec![],
            begin: None,
            size: 0,
        }
    }
}

pub struct PollContext<EK, ER, T>
where
    EK: KvEngine,
    ER: RaftEngine,
{
    pub cfg: Config,
    pub store: metapb::Store,
    pub pd_scheduler: FutureScheduler<PdTask<EK>>,
    pub consistency_check_scheduler: Scheduler<ConsistencyCheckTask<EK::Snapshot>>,
    pub split_check_scheduler: Scheduler<SplitCheckTask>,
    // handle Compact, CleanupSST task
    pub cleanup_scheduler: Scheduler<CleanupTask>,
    pub raftlog_gc_scheduler: Scheduler<RaftlogGcTask>,
    pub region_scheduler: Scheduler<RegionTask<EK::Snapshot>>,
    pub apply_router: ApplyRouter<EK>,
    pub router: RaftRouter<EK, ER>,
    pub importer: Arc<SSTImporter>,
    pub store_meta: Arc<Mutex<StoreMeta>>,
    /// region_id -> (peer_id, is_splitting)
    /// Used for handling race between splitting and creating new peer.
    /// An uninitialized peer can be replaced to the one from splitting iff they are exactly the same peer.
    ///
    /// WARNING:
    /// To avoid deadlock, if you want to use `store_meta` and `pending_create_peers` together,
    /// the lock sequence MUST BE:
    /// 1. lock the store_meta.
    /// 2. lock the pending_create_peers.
    pub pending_create_peers: Arc<Mutex<HashMap<u64, (u64, bool)>>>,
    pub raft_metrics: RaftMetrics,
    pub snap_mgr: SnapManager,
    pub applying_snap_count: Arc<AtomicUsize>,
    pub coprocessor_host: CoprocessorHost<EK>,
    pub timer: SteadyTimer,
    pub trans: T,
    pub global_replication_state: Arc<Mutex<GlobalReplicationState>>,
    pub global_stat: GlobalStoreStat,
    pub store_stat: LocalStoreStat,
    pub engines: Engines<EK, ER>,
    pub pending_count: usize,
    pub ready_count: usize,
    pub sync_log: bool,
    pub has_ready: bool,
    pub current_time: Option<Timespec>,
    pub perf_context_statistics: PerfContextStatistics,
    pub tick_batch: Vec<PeerTickBatch>,
    pub node_start_time: Option<TiInstant>,
    pub async_write_senders: Vec<Sender<Vec<AsyncWriteMsg>>>,
    pub async_write_msg_batch: Vec<AsyncWriteMsgBatch>,
    pub io_lock_metrics: StoreIOLockMetrics,
}

impl<EK, ER, T> HandleRaftReadyContext for PollContext<EK, ER, T>
where
    EK: KvEngine,
    ER: RaftEngine,
{
    #[inline]
    fn async_write_batch(&mut self, id: usize) -> &mut AsyncWriteMsgBatch {
        &mut self.async_write_msg_batch[id]
    }

    #[inline]
    fn sync_log(&self) -> bool {
        self.sync_log
    }

    #[inline]
    fn set_sync_log(&mut self, sync: bool) {
        self.sync_log = sync;
    }
}

impl<EK, ER, T> PollContext<EK, ER, T>
where
    EK: KvEngine,
    ER: RaftEngine,
{
    #[inline]
    pub fn store_id(&self) -> u64 {
        self.store.get_id()
    }

    /// Timeout is calculated from TiKV start, the node should not become
    /// hibernated if it still within the hibernate timeout, see
    /// https://github.com/tikv/tikv/issues/7747
    pub fn is_hibernate_timeout(&mut self) -> bool {
        let timeout = match self.node_start_time {
            Some(t) => t.elapsed() >= self.cfg.hibernate_timeout.0,
            None => return true,
        };
        if timeout {
            self.node_start_time = None;
        }
        timeout
    }

    pub fn update_ticks_timeout(&mut self) {
        self.tick_batch[PeerTicks::RAFT.bits() as usize].wait_duration =
            self.cfg.raft_base_tick_interval.0;
        self.tick_batch[PeerTicks::RAFT_LOG_GC.bits() as usize].wait_duration =
            self.cfg.raft_log_gc_tick_interval.0;
        self.tick_batch[PeerTicks::PD_HEARTBEAT.bits() as usize].wait_duration =
            self.cfg.pd_heartbeat_tick_interval.0;
        self.tick_batch[PeerTicks::SPLIT_REGION_CHECK.bits() as usize].wait_duration =
            self.cfg.split_region_check_tick_interval.0;
        self.tick_batch[PeerTicks::CHECK_PEER_STALE_STATE.bits() as usize].wait_duration =
            self.cfg.peer_stale_state_check_interval.0;
        self.tick_batch[PeerTicks::CHECK_MERGE.bits() as usize].wait_duration =
            self.cfg.merge_check_tick_interval.0;
    }
}

impl<EK, ER, T: Transport> PollContext<EK, ER, T>
where
    EK: KvEngine,
    ER: RaftEngine,
{
    #[inline]
    fn schedule_store_tick(&self, tick: StoreTick, timeout: Duration) {
        if !is_zero_duration(&timeout) {
            let router = self.router.clone();
            let delay = self.timer.delay(timeout).compat().map(move |_| {
                if let Err(e) = router.send_control(StoreMsg::Tick(tick)) {
                    info!(
                        "failed to schedule store tick, are we shutting down?";
                        "tick" => ?tick,
                        "err" => ?e
                    );
                }
            });
            poll_future_notify(delay);
        }
    }

    pub fn handle_stale_msg(
        &mut self,
        msg: &RaftMessage,
        cur_epoch: RegionEpoch,
        need_gc: bool,
        target_region: Option<metapb::Region>,
    ) {
        let region_id = msg.get_region_id();
        let from_peer = msg.get_from_peer();
        let to_peer = msg.get_to_peer();
        let msg_type = msg.get_message().get_msg_type();

        if !need_gc {
            info!(
                "raft message is stale, ignore it";
                "region_id" => region_id,
                "current_region_epoch" => ?cur_epoch,
                "msg_type" => ?msg_type,
            );
            self.raft_metrics.message_dropped.stale_msg += 1;
            return;
        }

        info!(
            "raft message is stale, tell to gc";
            "region_id" => region_id,
            "current_region_epoch" => ?cur_epoch,
            "msg_type" => ?msg_type,
        );

        let mut gc_msg = RaftMessage::default();
        gc_msg.set_region_id(region_id);
        gc_msg.set_from_peer(to_peer.clone());
        gc_msg.set_to_peer(from_peer.clone());
        gc_msg.set_region_epoch(cur_epoch);
        if let Some(r) = target_region {
            gc_msg.set_merge_target(r);
        } else {
            gc_msg.set_is_tombstone(true);
        }
        if let Err(e) = self.trans.send(None, gc_msg) {
            error!(?e;
                "send gc message failed";
                "region_id" => region_id,
            );
        }
    }
}

struct Store {
    // store id, before start the id is 0.
    id: u64,
    last_compact_checked_key: Key,
    stopped: bool,
    start_time: Option<Timespec>,
    consistency_check_time: HashMap<u64, Instant>,
    last_unreachable_report: HashMap<u64, Instant>,
}

pub struct StoreFsm<EK>
where
    EK: KvEngine,
{
    store: Store,
    receiver: Receiver<StoreMsg<EK>>,
}

impl<EK> StoreFsm<EK>
where
    EK: KvEngine,
{
    pub fn new(cfg: &Config) -> (LooseBoundedSender<StoreMsg<EK>>, Box<StoreFsm<EK>>) {
        let (tx, rx) = mpsc::loose_bounded(cfg.notify_capacity);
        let fsm = Box::new(StoreFsm {
            store: Store {
                id: 0,
                last_compact_checked_key: keys::DATA_MIN_KEY.to_vec(),
                stopped: false,
                start_time: None,
                consistency_check_time: HashMap::default(),
                last_unreachable_report: HashMap::default(),
            },
            receiver: rx,
        });
        (tx, fsm)
    }
}

impl<EK> Fsm for StoreFsm<EK>
where
    EK: KvEngine,
{
    type Message = StoreMsg<EK>;

    #[inline]
    fn is_stopped(&self) -> bool {
        self.store.stopped
    }
}

struct StoreFsmDelegate<'a, EK: KvEngine + 'static, ER: RaftEngine + 'static, T: 'static> {
    fsm: &'a mut StoreFsm<EK>,
    ctx: &'a mut PollContext<EK, ER, T>,
}

impl<'a, EK: KvEngine + 'static, ER: RaftEngine + 'static, T: Transport>
    StoreFsmDelegate<'a, EK, ER, T>
{
    fn on_tick(&mut self, tick: StoreTick) {
        let t = TiInstant::now_coarse();
        match tick {
            StoreTick::PdStoreHeartbeat => self.on_pd_store_heartbeat_tick(),
            StoreTick::SnapGc => self.on_snap_mgr_gc(),
            StoreTick::CompactLockCf => self.on_compact_lock_cf(),
            StoreTick::CompactCheck => self.on_compact_check_tick(),
            StoreTick::ConsistencyCheck => self.on_consistency_check_tick(),
            StoreTick::CleanupImportSST => self.on_cleanup_import_sst_tick(),
            StoreTick::RaftEnginePurge => self.on_raft_engine_purge_tick(),
        }
        let elapsed = t.elapsed();
        RAFT_EVENT_DURATION
            .get(tick.tag())
            .observe(duration_to_sec(elapsed) as f64);
        slow_log!(
            elapsed,
            "[store {}] handle timeout {:?}",
            self.fsm.store.id,
            tick
        );
    }

    fn handle_msgs(&mut self, msgs: &mut Vec<StoreMsg<EK>>) {
        for m in msgs.drain(..) {
            match m {
                StoreMsg::Tick(tick) => self.on_tick(tick),
                StoreMsg::RaftMessage(msg) => {
                    if let Err(e) = self.on_raft_message(msg) {
                        error!(?e;
                            "handle raft message failed";
                            "store_id" => self.fsm.store.id,
                        );
                    }
                }
                StoreMsg::CompactedEvent(event) => self.on_compaction_finished(event),
                StoreMsg::ValidateSSTResult { invalid_ssts } => {
                    self.on_validate_sst_result(invalid_ssts)
                }
                StoreMsg::ClearRegionSizeInRange { start_key, end_key } => {
                    self.clear_region_size_in_range(&start_key, &end_key)
                }
                StoreMsg::StoreUnreachable { store_id } => {
                    self.on_store_unreachable(store_id);
                }
                StoreMsg::Start { store } => self.start(store),
                StoreMsg::CheckLeader { leaders, cb } => self.on_check_leader(leaders, cb),
                #[cfg(any(test, feature = "testexport"))]
                StoreMsg::Validate(f) => f(&self.ctx.cfg),
                StoreMsg::UpdateReplicationMode(status) => self.on_update_replication_mode(status),
            }
        }
    }

    fn start(&mut self, store: metapb::Store) {
        if self.fsm.store.start_time.is_some() {
            panic!(
                "[store {}] unable to start again with meta {:?}",
                self.fsm.store.id, store
            );
        }
        self.fsm.store.id = store.get_id();
        self.fsm.store.start_time = Some(time::get_time());
        self.register_cleanup_import_sst_tick();
        self.register_compact_check_tick();
        self.register_pd_store_heartbeat_tick();
        self.register_compact_lock_cf_tick();
        self.register_snap_mgr_gc_tick();
        self.register_consistency_check_tick();
        self.register_raft_engine_purge_tick();
    }
}

pub struct RaftPoller<EK: KvEngine + 'static, ER: RaftEngine + 'static, T: 'static> {
    tag: String,
    store_msg_buf: Vec<StoreMsg<EK>>,
    peer_msg_buf: Vec<PeerMsg<EK>>,
    previous_metrics: RaftMetrics,
    timer: TiInstant,
    loop_timer: TiInstant,
    poll_ctx: PollContext<EK, ER, T>,
    messages_per_tick: usize,
    cfg_tracker: Tracker<Config>,
}

impl<EK: KvEngine, ER: RaftEngine, T: Transport> RaftPoller<EK, ER, T> {
    fn handle_raft_ready(&mut self, peers: &mut HashMap<u64, Box<PeerFsm<EK, ER>>>) {
        // Only enable the fail point when the store id is equal to 3, which is
        // the id of slow store in tests.
        fail_point!("on_raft_ready", self.poll_ctx.store_id() == 3, |_| {});
        self.poll_ctx.trans.try_flush();
        self.maybe_flush_async_write(false);

        // TODO(ASYNC_IO): change the logic
        let dur = self.timer.elapsed();
        if !self.poll_ctx.store_stat.is_busy {
            let election_timeout = Duration::from_millis(
                self.poll_ctx.cfg.raft_base_tick_interval.as_millis()
                    * self.poll_ctx.cfg.raft_election_timeout_ticks as u64,
            );
            if dur >= election_timeout {
                self.poll_ctx.store_stat.is_busy = true;
            }
        }

        self.poll_ctx
            .raft_metrics
            .append_log
            .observe(duration_to_sec(dur) as f64);

        slow_log!(
            dur,
            "{} handle {} pending peers include {} ready, {} entries, {} messages and {} \
             snapshots",
            self.tag,
            self.poll_ctx.pending_count,
            self.poll_ctx.ready_count,
            self.poll_ctx.raft_metrics.ready.append - self.previous_metrics.ready.append,
            self.poll_ctx.raft_metrics.ready.message - self.previous_metrics.ready.message,
            self.poll_ctx.raft_metrics.ready.snapshot - self.previous_metrics.ready.snapshot
        );
    }

    fn flush_ticks(&mut self) {
        for t in PeerTicks::get_all_ticks() {
            let idx = t.bits() as usize;
            if self.poll_ctx.tick_batch[idx].ticks.is_empty() {
                continue;
            }
            let peer_ticks = std::mem::replace(&mut self.poll_ctx.tick_batch[idx].ticks, vec![]);
            let f = self
                .poll_ctx
                .timer
                .delay(self.poll_ctx.tick_batch[idx].wait_duration)
                .compat()
                .map(move |_| {
                    for tick in peer_ticks {
                        tick();
                    }
                });
            poll_future_notify(f);
        }
    }

    pub fn maybe_flush_async_write(&mut self, force: bool) {
        let now = Instant::now();
        let delay_time = Duration::from_micros(self.poll_ctx.cfg.trigger_send_io_time_us);

        for (i, batch) in self.poll_ctx.async_write_msg_batch.iter_mut().enumerate() {
            if batch.msgs.is_empty() {
                continue;
            }
            if !(force
                || now - batch.begin.unwrap() >= delay_time
                || batch.size >= self.poll_ctx.cfg.trigger_send_io_size.0 as usize)
            {
                continue;
            }
            if !force {
                STORE_WRITE_TRIGGER_SEND_DURATION_HISTOGRAM
                    .observe(duration_to_sec(now - batch.begin.unwrap()));
                STORE_WRITE_TRIGGER_SEND_BYTES_HISTOGRAM.observe(batch.size as f64);
            } else {
                STORE_WRITE_FORCE_TRIGGER_SEND_DURATION_HISTOGRAM
                    .observe(duration_to_sec(now - batch.begin.unwrap()));
                STORE_WRITE_FORCE_TRIGGER_SEND_BYTES_HISTOGRAM.observe(batch.size as f64);
            }
            for m in &batch.msgs {
                if let AsyncWriteMsg::WriteTask(task) = m {
                    for ts in &task.proposal_times {
                        STORE_WRITE_FORCE_TRIGGER_SEND_DURATION_HISTOGRAM
                            .observe(duration_to_sec(now - *ts));
                    }
                }
            }

            let msg = std::mem::take(&mut batch.msgs);
            if let Err(e) = self.poll_ctx.async_write_senders[i].send(msg) {
                panic!("{} failed to send write msg, err: {:?}", self.tag, e);
            }
            batch.begin = None;
            batch.size = 0;
        }
        self.poll_ctx
            .io_lock_metrics
            .hold_lock_sec
            .observe(duration_to_sec(now.elapsed()) as f64);
    }
}

impl<EK: KvEngine, ER: RaftEngine, T: Transport>
    hash_system::PollHandler<PeerFsm<EK, ER>, StoreFsm<EK>> for RaftPoller<EK, ER, T>
{
    fn begin(&mut self) {
        self.previous_metrics = self.poll_ctx.raft_metrics.clone();
        self.poll_ctx.pending_count = 0;
        self.poll_ctx.ready_count = 0;
        self.poll_ctx.sync_log = false;
        self.poll_ctx.has_ready = false;
        self.timer = TiInstant::now();
        STORE_LOOP_DURATION_HISTOGRAM.observe(duration_to_sec(self.loop_timer.elapsed()) as f64);
        self.loop_timer = TiInstant::now();
        // update config
        if let Some(incoming) = self.cfg_tracker.any_new() {
            match Ord::cmp(
                &incoming.messages_per_tick,
                &self.poll_ctx.cfg.messages_per_tick,
            ) {
                CmpOrdering::Greater => {
                    self.store_msg_buf.reserve(incoming.messages_per_tick);
                    self.peer_msg_buf.reserve(incoming.messages_per_tick);
                    self.messages_per_tick = incoming.messages_per_tick;
                }
                CmpOrdering::Less => {
                    self.store_msg_buf.shrink_to(incoming.messages_per_tick);
                    self.peer_msg_buf.shrink_to(incoming.messages_per_tick);
                    self.messages_per_tick = incoming.messages_per_tick;
                }
                _ => {}
            }
            self.poll_ctx.cfg = incoming.clone();
            self.poll_ctx.update_ticks_timeout();
        }
    }

    fn handle_control_msg(&mut self, store: &mut StoreFsm<EK>, msg: StoreMsg<EK>) {
        self.store_msg_buf.push(msg);
        let mut delegate = StoreFsmDelegate {
            fsm: store,
            ctx: &mut self.poll_ctx,
        };
        delegate.handle_msgs(&mut self.store_msg_buf);
    }

    fn handle_normal_msgs(&mut self, peer: &mut PeerFsm<EK, ER>, mut msgs: Vec<PeerMsg<EK>>) {
        self.peer_msg_buf.append(&mut msgs);
        let mut delegate = PeerFsmDelegate::new(peer, &mut self.poll_ctx);
        delegate.handle_msgs(&mut self.peer_msg_buf);
        delegate.collect_ready();
<<<<<<< HEAD
=======
        self.poll_ctx.trans.try_flush();
        self.maybe_flush_async_write(false);
        expected_msg_count
>>>>>>> ff1daf9b
    }

    fn end(&mut self, peers: &mut HashMap<u64, Box<PeerFsm<EK, ER>>>) {
        self.flush_ticks();
        if self.poll_ctx.has_ready {
            self.handle_raft_ready(peers);
        }
        self.poll_ctx.current_time = None;
        self.poll_ctx
            .raft_metrics
            .process_ready
            .observe(duration_to_sec(self.timer.elapsed()) as f64);
        STORE_LOOP_WORK_DURATION_HISTOGRAM
            .observe(duration_to_sec(self.loop_timer.elapsed()) as f64);
        self.poll_ctx.raft_metrics.flush();
        self.poll_ctx.store_stat.flush();
        self.poll_ctx.io_lock_metrics.flush();
    }

<<<<<<< HEAD
    fn pause(&mut self) {
        if self.poll_ctx.trans.need_flush() {
            self.poll_ctx.trans.flush();
        }
=======
    fn pause(&mut self) -> bool {
        self.poll_ctx.trans.flush();
        self.maybe_flush_async_write(true);
        // If there are cached data and go into pause status, that will cause high latency or hunger
        // so it should return false(means pause failed) when there are still jobs to do
        //all_synced_and_flushed
        true
>>>>>>> ff1daf9b
    }
}

pub struct RaftPollerBuilder<EK, ER, T, W>
where
    EK: KvEngine,
    ER: RaftEngine,
    W: WriteBatch<EK>,
{
    pub cfg: Arc<VersionTrack<Config>>,
    pub store: metapb::Store,
    pd_scheduler: FutureScheduler<PdTask<EK>>,
    consistency_check_scheduler: Scheduler<ConsistencyCheckTask<EK::Snapshot>>,
    split_check_scheduler: Scheduler<SplitCheckTask>,
    cleanup_scheduler: Scheduler<CleanupTask>,
    raftlog_gc_scheduler: Scheduler<RaftlogGcTask>,
    pub region_scheduler: Scheduler<RegionTask<EK::Snapshot>>,
    apply_router: ApplyRouter<EK>,
    pub router: RaftRouter<EK, ER>,
    pub importer: Arc<SSTImporter>,
    pub store_meta: Arc<Mutex<StoreMeta>>,
    pub pending_create_peers: Arc<Mutex<HashMap<u64, (u64, bool)>>>,
    snap_mgr: SnapManager,
    pub coprocessor_host: CoprocessorHost<EK>,
    trans: T,
    global_stat: GlobalStoreStat,
    pub engines: Engines<EK, ER>,
    applying_snap_count: Arc<AtomicUsize>,
    global_replication_state: Arc<Mutex<GlobalReplicationState>>,
    async_write_senders: Vec<Sender<Vec<AsyncWriteMsg>>>,
    pub apply_async_writers: Vec<ApplyAsyncWriter<EK, W>>,
}

impl<EK, ER, T, W> RaftPollerBuilder<EK, ER, T, W>
where
    EK: KvEngine,
    ER: RaftEngine,
    W: WriteBatch<EK>,
{
    /// Initialize this store. It scans the db engine, loads all regions
    /// and their peers from it, and schedules snapshot worker if necessary.
    /// WARN: This store should not be used before initialized.
    fn init(&mut self) -> Result<Vec<SenderFsmPair<EK, ER>>> {
        // Scan region meta to get saved regions.
        let start_key = keys::REGION_META_MIN_KEY;
        let end_key = keys::REGION_META_MAX_KEY;
        let kv_engine = self.engines.kv.clone();
        let store_id = self.store.get_id();
        let mut total_count = 0;
        let mut tombstone_count = 0;
        let mut applying_count = 0;
        let mut region_peers = vec![];

        let t = Instant::now();
        let mut kv_wb = self.engines.kv.write_batch();
        let mut raft_wb = self.engines.raft.log_batch(4 * 1024);
        let mut applying_regions = vec![];
        let mut merging_count = 0;
        let mut meta = self.store_meta.lock().unwrap();
        let mut replication_state = self.global_replication_state.lock().unwrap();
        kv_engine.scan_cf(CF_RAFT, start_key, end_key, false, |key, value| {
            let (region_id, suffix) = box_try!(keys::decode_region_meta_key(key));
            if suffix != keys::REGION_STATE_SUFFIX {
                return Ok(true);
            }

            total_count += 1;

            let mut local_state = RegionLocalState::default();
            local_state.merge_from_bytes(value)?;

            let region = local_state.get_region();
            if local_state.get_state() == PeerState::Tombstone {
                tombstone_count += 1;
                debug!("region is tombstone"; "region" => ?region, "store_id" => store_id);
                self.clear_stale_meta(&mut kv_wb, &mut raft_wb, &local_state);
                return Ok(true);
            }
            if local_state.get_state() == PeerState::Applying {
                // in case of restart happen when we just write region state to Applying,
                // but not write raft_local_state to raft rocksdb in time.
                box_try!(peer_storage::recover_from_applying_state(
                    &self.engines,
                    &mut raft_wb,
                    region_id
                ));
                applying_count += 1;
                applying_regions.push(region.clone());
                return Ok(true);
            }

            let (tx, mut peer) = box_try!(PeerFsm::create(
                store_id,
                &self.cfg.value(),
                self.region_scheduler.clone(),
                self.engines.clone(),
                region,
            ));
            peer.peer.init_replication_mode(&mut *replication_state);
            if local_state.get_state() == PeerState::Merging {
                info!("region is merging"; "region" => ?region, "store_id" => store_id);
                merging_count += 1;
                peer.set_pending_merge_state(local_state.get_merge_state().to_owned());
            }
            meta.region_ranges.insert(enc_end_key(region), region_id);
            meta.regions.insert(region_id, region.clone());
            // No need to check duplicated here, because we use region id as the key
            // in DB.
            region_peers.push((tx, peer));
            self.coprocessor_host.on_region_changed(
                region,
                RegionChangeEvent::Create,
                StateRole::Follower,
            );
            Ok(true)
        })?;

        if !kv_wb.is_empty() {
            self.engines.kv.write(&kv_wb).unwrap();
            self.engines.kv.sync_wal().unwrap();
        }
        if !raft_wb.is_empty() {
            self.engines.raft.consume(&mut raft_wb, true).unwrap();
        }

        // schedule applying snapshot after raft writebatch were written.
        for region in applying_regions {
            info!("region is applying snapshot"; "region" => ?region, "store_id" => store_id);
            let (tx, mut peer) = PeerFsm::create(
                store_id,
                &self.cfg.value(),
                self.region_scheduler.clone(),
                self.engines.clone(),
                &region,
            )?;
            peer.peer.init_replication_mode(&mut *replication_state);
            peer.schedule_applying_snapshot();
            meta.region_ranges
                .insert(enc_end_key(&region), region.get_id());
            meta.regions.insert(region.get_id(), region);
            region_peers.push((tx, peer));
        }

        info!(
            "start store";
            "store_id" => store_id,
            "region_count" => total_count,
            "tombstone_count" => tombstone_count,
            "applying_count" =>  applying_count,
            "merge_count" => merging_count,
            "takes" => ?t.elapsed(),
        );

        self.clear_stale_data(&meta)?;

        Ok(region_peers)
    }

    fn clear_stale_meta(
        &self,
        kv_wb: &mut EK::WriteBatch,
        raft_wb: &mut ER::LogBatch,
        origin_state: &RegionLocalState,
    ) {
        let rid = origin_state.get_region().get_id();
        let raft_state = match self.engines.raft.get_raft_state(rid).unwrap() {
            // it has been cleaned up.
            None => return,
            Some(value) => value,
        };
        peer_storage::clear_meta(
            &self.engines,
            kv_wb,
            raft_wb,
            rid,
            raft_state.get_last_index(),
        )
        .unwrap();
        let key = keys::region_state_key(rid);
        kv_wb.put_msg_cf(CF_RAFT, &key, origin_state).unwrap();
    }

    /// `clear_stale_data` clean up all possible garbage data.
    fn clear_stale_data(&self, meta: &StoreMeta) -> Result<()> {
        let t = Instant::now();

        let mut ranges = Vec::new();
        let mut last_start_key = keys::data_key(b"");
        for region_id in meta.region_ranges.values() {
            let region = &meta.regions[region_id];
            let start_key = keys::enc_start_key(region);
            ranges.push((last_start_key, start_key));
            last_start_key = keys::enc_end_key(region);
        }
        ranges.push((last_start_key, keys::DATA_MAX_KEY.to_vec()));

        self.engines.kv.roughly_cleanup_ranges(&ranges)?;

        info!(
            "cleans up garbage data";
            "store_id" => self.store.get_id(),
            "garbage_range_count" => ranges.len(),
            "takes" => ?t.elapsed()
        );

        Ok(())
    }
}

impl<EK, ER, T, W> hash_system::HandlerBuilder<PeerFsm<EK, ER>, StoreFsm<EK>>
    for RaftPollerBuilder<EK, ER, T, W>
where
    EK: KvEngine + 'static,
    ER: RaftEngine + 'static,
    T: Transport + 'static,
    W: WriteBatch<EK> + 'static,
{
    type Handler = RaftPoller<EK, ER, T>;

    fn build(&mut self) -> RaftPoller<EK, ER, T> {
        let mut async_write_msg_batch = vec![];
        for _ in 0..self.async_write_senders.len() {
            async_write_msg_batch.push(AsyncWriteMsgBatch::new());
        }
        let mut ctx = PollContext {
            cfg: self.cfg.value().clone(),
            store: self.store.clone(),
            pd_scheduler: self.pd_scheduler.clone(),
            consistency_check_scheduler: self.consistency_check_scheduler.clone(),
            split_check_scheduler: self.split_check_scheduler.clone(),
            region_scheduler: self.region_scheduler.clone(),
            apply_router: self.apply_router.clone(),
            router: self.router.clone(),
            cleanup_scheduler: self.cleanup_scheduler.clone(),
            raftlog_gc_scheduler: self.raftlog_gc_scheduler.clone(),
            importer: self.importer.clone(),
            store_meta: self.store_meta.clone(),
            pending_create_peers: self.pending_create_peers.clone(),
            raft_metrics: RaftMetrics::default(),
            snap_mgr: self.snap_mgr.clone(),
            applying_snap_count: self.applying_snap_count.clone(),
            coprocessor_host: self.coprocessor_host.clone(),
            timer: SteadyTimer::default(),
            trans: self.trans.clone(),
            global_replication_state: self.global_replication_state.clone(),
            global_stat: self.global_stat.clone(),
            store_stat: self.global_stat.local(),
            engines: self.engines.clone(),
            pending_count: 0,
            ready_count: 0,
            sync_log: false,
            has_ready: false,
            current_time: None,
            perf_context_statistics: PerfContextStatistics::new(self.cfg.value().perf_level),
            tick_batch: vec![PeerTickBatch::default(); 256],
            node_start_time: Some(TiInstant::now_coarse()),
            async_write_senders: self.async_write_senders.clone(),
            async_write_msg_batch,
            io_lock_metrics: StoreIOLockMetrics::default(),
        };
        ctx.update_ticks_timeout();
        let tag = format!("[store {}]", ctx.store.get_id());
        RaftPoller {
            tag: tag.clone(),
            store_msg_buf: Vec::with_capacity(ctx.cfg.messages_per_tick),
            peer_msg_buf: Vec::with_capacity(ctx.cfg.messages_per_tick),
            previous_metrics: ctx.raft_metrics.clone(),
            timer: TiInstant::now(),
            loop_timer: TiInstant::now(),
            messages_per_tick: ctx.cfg.messages_per_tick,
            poll_ctx: ctx,
            cfg_tracker: self.cfg.clone().tracker(tag),
        }
    }
}

struct Workers<EK: KvEngine> {
    pd_worker: FutureWorker<PdTask<EK>>,
    background_worker: Worker,

    // Cleanup tasks gets their own workers, instead of reusing background_workers.
    // This is because the underlying compact_range call is a blocking operation, which
    // can take an extensive amount of time. Also putting the cleanup tasks on
    // background_workers pool can create a deadlock when compaction guard is enabled:
    // https://github.com/tikv/tikv/issues/9044.
    cleanup_worker: Worker,

    coprocessor_host: CoprocessorHost<EK>,
}

pub struct RaftBatchSystem<EK, ER, W>
where
    EK: KvEngine,
    ER: RaftEngine,
    W: WriteBatch<EK> + 'static,
{
    system: hash_system::System<PeerFsm<EK, ER>, StoreFsm<EK>>,
    apply_router: ApplyRouter<EK>,
    apply_system: ApplyBatchSystem<EK>,
    router: RaftRouter<EK, ER>,
    workers: Option<Workers<EK>>,
    async_writers: AsyncWriters,
    apply_async_writers: ApplyAsyncWriters<EK, W>,
}

impl<EK, ER, W> RaftBatchSystem<EK, ER, W>
where
    EK: KvEngine,
    ER: RaftEngine,
    W: WriteBatch<EK> + 'static,
{
    pub fn router(&self) -> RaftRouter<EK, ER> {
        self.router.clone()
    }

    pub fn apply_router(&self) -> ApplyRouter<EK> {
        self.apply_router.clone()
    }

    // TODO: reduce arguments
    pub fn spawn<T: Transport + 'static, C: PdClient + 'static>(
        &mut self,
        meta: metapb::Store,
        cfg: Arc<VersionTrack<Config>>,
        engines: Engines<EK, ER>,
        trans: T,
        pd_client: Arc<C>,
        mgr: SnapManager,
        pd_worker: FutureWorker<PdTask<EK>>,
        store_meta: Arc<Mutex<StoreMeta>>,
        mut coprocessor_host: CoprocessorHost<EK>,
        importer: Arc<SSTImporter>,
        split_check_scheduler: Scheduler<SplitCheckTask>,
        background_worker: Worker,
        auto_split_controller: AutoSplitController,
        global_replication_state: Arc<Mutex<GlobalReplicationState>>,
        concurrency_manager: ConcurrencyManager,
    ) -> Result<()> {
        assert!(self.workers.is_none());
        // TODO: we can get cluster meta regularly too later.

        // TODO load coprocessors from configuration
        coprocessor_host
            .registry
            .register_admin_observer(100, BoxAdminObserver::new(SplitObserver));

        let workers = Workers {
            pd_worker,
            background_worker,
            cleanup_worker: Worker::new("cleanup-worker"),
            coprocessor_host: coprocessor_host.clone(),
        };
        mgr.init()?;
        let region_runner = RegionRunner::new(
            engines.kv.clone(),
            mgr.clone(),
            cfg.value().snap_apply_batch_size.0 as usize,
            cfg.value().use_delete_range,
            workers.coprocessor_host.clone(),
            self.router(),
        );
        let region_scheduler = workers
            .background_worker
            .start_with_timer("snapshot-worker", region_runner);

        let raftlog_gc_runner = RaftlogGcRunner::new(self.router(), engines.clone());
        let raftlog_gc_scheduler = workers
            .background_worker
            .start_with_timer("raft-gc-worker", raftlog_gc_runner);
        let compact_runner = CompactRunner::new(engines.kv.clone());
        let cleanup_sst_runner = CleanupSSTRunner::new(
            meta.get_id(),
            self.router.clone(),
            Arc::clone(&importer),
            Arc::clone(&pd_client),
        );
        let cleanup_runner = CleanupRunner::new(compact_runner, cleanup_sst_runner);
        let cleanup_scheduler = workers
            .cleanup_worker
            .start("cleanup-worker", cleanup_runner);
        let consistency_check_runner =
            ConsistencyCheckRunner::<EK, _>::new(self.router.clone(), coprocessor_host.clone());
        let consistency_check_scheduler = workers
            .background_worker
            .start("consistency-check", consistency_check_runner);

        self.async_writers.spawn(
            meta.get_id(),
            &engines.kv,
            &engines.raft,
            &self.router,
            &trans,
            &cfg.value(),
        )?;

        self.apply_async_writers.spawn(
            meta.get_id(),
            &engines.kv,
            Box::new(self.router.clone()),
            &coprocessor_host,
            &cfg.value(),
        )?;

        let mut builder = RaftPollerBuilder {
            cfg,
            store: meta,
            engines,
            router: self.router.clone(),
            split_check_scheduler,
            region_scheduler,
            pd_scheduler: workers.pd_worker.scheduler(),
            consistency_check_scheduler,
            cleanup_scheduler,
            raftlog_gc_scheduler,
            apply_router: self.apply_router.clone(),
            trans,
            coprocessor_host,
            importer,
            snap_mgr: mgr,
            global_replication_state,
            global_stat: GlobalStoreStat::default(),
            store_meta,
            pending_create_peers: Arc::new(Mutex::new(HashMap::default())),
            applying_snap_count: Arc::new(AtomicUsize::new(0)),
            async_write_senders: self.async_writers.senders().clone(),
            apply_async_writers: self.apply_async_writers.writers().clone(),
        };
        let region_peers = builder.init()?;
        self.start_system::<T, C>(
            workers,
            region_peers,
            builder,
            auto_split_controller,
            concurrency_manager,
            pd_client,
        )?;
        Ok(())
    }

    fn start_system<T: Transport + 'static, C: PdClient + 'static>(
        &mut self,
        mut workers: Workers<EK>,
        region_peers: Vec<SenderFsmPair<EK, ER>>,
        builder: RaftPollerBuilder<EK, ER, T, W>,
        auto_split_controller: AutoSplitController,
        concurrency_manager: ConcurrencyManager,
        pd_client: Arc<C>,
    ) -> Result<()> {
        let cfg = builder.cfg.value().clone();
        let store = builder.store.clone();

        let apply_poller_builder = ApplyPollerBuilder::<EK, W>::new(
            &builder,
            Box::new(self.router.clone()),
            self.apply_router.clone(),
        );
        self.apply_system
            .schedule_all(region_peers.iter().map(|pair| pair.1.get_peer()));

        {
            let mut meta = builder.store_meta.lock().unwrap();
            for (_, peer_fsm) in &region_peers {
                let peer = peer_fsm.get_peer();
                meta.readers
                    .insert(peer_fsm.region_id(), ReadDelegate::from_peer(peer));
            }
        }

        let router = Mutex::new(self.router.clone());
        pd_client.handle_reconnect(move || {
            router
                .lock()
                .unwrap()
                .broadcast_normal(|| PeerMsg::HeartbeatPd);
        });

        let tag = format!("raftstore-{}", store.get_id());
        self.system.spawn(tag, builder);
        let mut fsms = Vec::with_capacity(region_peers.len());
        let mut address = Vec::with_capacity(region_peers.len());
        for (tx, fsm) in region_peers {
            address.push(fsm.region_id());
            fsms.push((fsm.region_id(), fsm));
        }
        self.router.register_all(fsms);

        // Make sure Msg::Start is the first message each FSM received.
        for addr in address {
            self.router.force_send(addr, PeerMsg::Start).unwrap();
        }
        self.router
            .send_control(StoreMsg::Start {
                store: store.clone(),
            })
            .unwrap();

        self.apply_system
            .spawn("apply".to_owned(), apply_poller_builder);

        let pd_runner = PdRunner::new(
            store.get_id(),
            Arc::clone(&pd_client),
            self.router.clone(),
            workers.pd_worker.scheduler(),
            cfg.pd_store_heartbeat_tick_interval.0,
            auto_split_controller,
            concurrency_manager,
        );
        box_try!(workers.pd_worker.start(pd_runner));

        if let Err(e) = sys_util::thread::set_priority(sys_util::HIGH_PRI) {
            warn!("set thread priority for raftstore failed"; "error" => ?e);
        }
        self.workers = Some(workers);
        Ok(())
    }

    pub fn shutdown(&mut self) {
        if self.workers.is_none() {
            return;
        }
        let mut workers = self.workers.take().unwrap();
        // Wait all workers finish.
        let mut handles: Vec<Option<thread::JoinHandle<()>>> = vec![];
        handles.push(workers.pd_worker.stop());
        self.apply_system.shutdown();
        self.system.shutdown();
        self.async_writers.shutdown();
        for h in handles {
            if let Some(h) = h {
                h.join().unwrap();
            }
        }
        workers.coprocessor_host.shutdown();
        workers.background_worker.stop();
        workers.cleanup_worker.stop();
    }
}

pub fn create_raft_batch_system<EK: KvEngine, ER: RaftEngine, W: WriteBatch<EK>>(
    cfg: &Config,
) -> (RaftRouter<EK, ER>, RaftBatchSystem<EK, ER, W>) {
    let (_, store_fsm) = StoreFsm::new(cfg);
    let (apply_router, apply_system) = create_apply_batch_system(&cfg);
    let (router, system) = hash_system::create_system(&cfg.store_batch_system, store_fsm);
    let raft_router = RaftRouter { router };
    let system = RaftBatchSystem {
        system,
        workers: None,
        apply_router,
        apply_system,
        router: raft_router.clone(),
        async_writers: AsyncWriters::new(),
        apply_async_writers: ApplyAsyncWriters::new(),
    };
    (raft_router, system)
}

#[derive(Debug, PartialEq)]
enum CheckMsgStatus {
    // The message is the first message to an existing peer.
    FirstRequest,
    // The message can be dropped silently
    DropMsg,
    // Try to create the peer
    NewPeer,
    // Try to create the peer which is the first one of this region on local store.
    NewPeerFirst,
}

impl<'a, EK: KvEngine, ER: RaftEngine, T: Transport> StoreFsmDelegate<'a, EK, ER, T> {
    /// Checks if the message is targeting a stale peer.
    fn check_msg(&mut self, msg: &RaftMessage) -> Result<CheckMsgStatus> {
        let region_id = msg.get_region_id();
        let from_epoch = msg.get_region_epoch();
        let msg_type = msg.get_message().get_msg_type();
        let from_store_id = msg.get_from_peer().get_store_id();
        let to_peer_id = msg.get_to_peer().get_id();

        // Check if the target peer is tombstone.
        let state_key = keys::region_state_key(region_id);
        let local_state: RegionLocalState =
            match self.ctx.engines.kv.get_msg_cf(CF_RAFT, &state_key)? {
                Some(state) => state,
                None => return Ok(CheckMsgStatus::NewPeerFirst),
            };

        if local_state.get_state() != PeerState::Tombstone {
            // Maybe split, but not registered yet.
            if !util::is_first_message(msg.get_message()) {
                self.ctx.raft_metrics.message_dropped.region_nonexistent += 1;
                return Err(box_err!(
                    "[region {}] region not exist but not tombstone: {:?}",
                    region_id,
                    local_state
                ));
            }
            info!(
                "region doesn't exist yet, wait for it to be split";
                "region_id" => region_id
            );
            return Ok(CheckMsgStatus::FirstRequest);
        }
        debug!(
            "region is in tombstone state";
            "region_id" => region_id,
            "region_local_state" => ?local_state,
        );
        let region = local_state.get_region();
        let region_epoch = region.get_region_epoch();
        if local_state.has_merge_state() {
            info!(
                "merged peer receives a stale message";
                "region_id" => region_id,
                "current_region_epoch" => ?region_epoch,
                "msg_type" => ?msg_type,
            );

            let merge_target = if let Some(peer) = util::find_peer(region, from_store_id) {
                // Maybe the target is promoted from learner to voter, but the follower
                // doesn't know it. So we only compare peer id.
                assert_eq!(peer.get_id(), msg.get_from_peer().get_id());
                // Let stale peer decides whether it should wait for merging or just remove
                // itself.
                Some(local_state.get_merge_state().get_target().to_owned())
            } else {
                // If a peer is isolated before prepare_merge and conf remove, it should just
                // remove itself.
                None
            };
            self.ctx
                .handle_stale_msg(msg, region_epoch.clone(), true, merge_target);
            return Ok(CheckMsgStatus::DropMsg);
        }
        // The region in this peer is already destroyed
        if util::is_epoch_stale(from_epoch, region_epoch) {
            self.ctx.raft_metrics.message_dropped.region_tombstone_peer += 1;
            info!(
                "tombstone peer receives a stale message";
                "region_id" => region_id,
                "from_region_epoch" => ?from_epoch,
                "current_region_epoch" => ?region_epoch,
                "msg_type" => ?msg_type,
            );
            let mut need_gc_msg = util::is_vote_msg(msg.get_message());
            if msg.has_extra_msg() {
                // A learner can't vote so it sends the check-stale-peer msg to others to find out whether
                // it is removed due to conf change or merge.
                need_gc_msg |=
                    msg.get_extra_msg().get_type() == ExtraMessageType::MsgCheckStalePeer;
                // For backward compatibility
                need_gc_msg |= msg.get_extra_msg().get_type() == ExtraMessageType::MsgRegionWakeUp;
            }
            let not_exist = util::find_peer(region, from_store_id).is_none();
            self.ctx
                .handle_stale_msg(msg, region_epoch.clone(), need_gc_msg && not_exist, None);

            if need_gc_msg && !not_exist {
                let mut send_msg = RaftMessage::default();
                send_msg.set_region_id(region_id);
                send_msg.set_from_peer(msg.get_to_peer().clone());
                send_msg.set_to_peer(msg.get_from_peer().clone());
                send_msg.set_region_epoch(region_epoch.clone());
                let extra_msg = send_msg.mut_extra_msg();
                extra_msg.set_type(ExtraMessageType::MsgCheckStalePeerResponse);
                extra_msg.set_check_peers(region.get_peers().into());
                if let Err(e) = self.ctx.trans.send(None, send_msg) {
                    error!(?e;
                        "send check stale peer response message failed";
                        "region_id" => region_id,
                    );
                }
            }

            return Ok(CheckMsgStatus::DropMsg);
        }
        // A tombstone peer may not apply the conf change log which removes itself.
        // In this case, the local epoch is stale and the local peer can be found from region.
        // We can compare the local peer id with to_peer_id to verify whether it is correct to create a new peer.
        if let Some(local_peer_id) =
            util::find_peer(region, self.ctx.store_id()).map(|r| r.get_id())
        {
            if to_peer_id <= local_peer_id {
                self.ctx.raft_metrics.message_dropped.region_tombstone_peer += 1;
                info!(
                    "tombstone peer receives a stale message, local_peer_id >= to_peer_id in msg";
                    "region_id" => region_id,
                    "local_peer_id" => local_peer_id,
                    "to_peer_id" => to_peer_id,
                    "msg_type" => ?msg_type
                );
                return Ok(CheckMsgStatus::DropMsg);
            }
        }
        Ok(CheckMsgStatus::NewPeer)
    }

    fn on_raft_message(&mut self, mut msg: RaftMessage) -> Result<()> {
        let region_id = msg.get_region_id();
        match self.ctx.router.send(region_id, PeerMsg::RaftMessage(msg)) {
            Ok(()) | Err(TrySendError::Full(_)) => return Ok(()),
            Err(TrySendError::Disconnected(_)) if self.ctx.router.is_shutdown() => return Ok(()),
            Err(TrySendError::Disconnected(PeerMsg::RaftMessage(m))) => msg = m,
            e => panic!(
                "[store {}] [region {}] unexpected redirect error: {:?}",
                self.fsm.store.id, region_id, e
            ),
        }

        debug!(
            "handle raft message";
            "from_peer_id" => msg.get_from_peer().get_id(),
            "to_peer_id" => msg.get_to_peer().get_id(),
            "store_id" => self.fsm.store.id,
            "region_id" => region_id,
            "msg_type" => ?msg.get_message().get_msg_type(),
        );

        if msg.get_to_peer().get_store_id() != self.ctx.store_id() {
            warn!(
                "store not match, ignore it";
                "store_id" => self.ctx.store_id(),
                "to_store_id" => msg.get_to_peer().get_store_id(),
                "region_id" => region_id,
            );
            self.ctx.raft_metrics.message_dropped.mismatch_store_id += 1;
            return Ok(());
        }

        if !msg.has_region_epoch() {
            error!(
                "missing epoch in raft message, ignore it";
                "region_id" => region_id,
            );
            self.ctx.raft_metrics.message_dropped.mismatch_region_epoch += 1;
            return Ok(());
        }
        if msg.get_is_tombstone() || msg.has_merge_target() {
            // Target tombstone peer doesn't exist, so ignore it.
            return Ok(());
        }
        let check_msg_status = self.check_msg(&msg)?;
        let is_first_request = match check_msg_status {
            CheckMsgStatus::DropMsg => return Ok(()),
            CheckMsgStatus::FirstRequest => true,
            CheckMsgStatus::NewPeer | CheckMsgStatus::NewPeerFirst => {
                if self.maybe_create_peer(
                    region_id,
                    &msg,
                    check_msg_status == CheckMsgStatus::NewPeerFirst,
                )? {
                    // Peer created, send the message again
                    let _ = self.ctx.router.send(region_id, PeerMsg::RaftMessage(msg));
                    return Ok(());
                }
                // Can't create peer, see if we should keep this message
                util::is_first_message(msg.get_message())
            }
        };
        if is_first_request {
            // To void losing messages, either put it to pending_msg or force send.
            let mut store_meta = self.ctx.store_meta.lock().unwrap();
            if !store_meta.regions.contains_key(&region_id) {
                // Save one pending message for a peer is enough, remove
                // the previous pending message of this peer
                store_meta
                    .pending_msgs
                    .swap_remove_front(|m| m.get_to_peer() == msg.get_to_peer());

                store_meta.pending_msgs.push(msg);
            } else {
                drop(store_meta);
                if let Err(e) = self
                    .ctx
                    .router
                    .force_send(region_id, PeerMsg::RaftMessage(msg))
                {
                    warn!("handle first request failed"; "region_id" => region_id, "error" => ?e);
                }
            }
        }
        Ok(())
    }

    /// If target peer doesn't exist, create it.
    ///
    /// return false to indicate that target peer is in invalid state or
    /// doesn't exist and can't be created.
    fn maybe_create_peer(
        &mut self,
        region_id: u64,
        msg: &RaftMessage,
        is_local_first: bool,
    ) -> Result<bool> {
        if !is_initial_msg(msg.get_message()) {
            let msg_type = msg.get_message().get_msg_type();
            debug!(
                "target peer doesn't exist, stale message";
                "target_peer" => ?msg.get_to_peer(),
                "region_id" => region_id,
                "msg_type" => ?msg_type,
            );
            self.ctx.raft_metrics.message_dropped.stale_msg += 1;
            return Ok(false);
        }

        if is_local_first {
            let mut pending_create_peers = self.ctx.pending_create_peers.lock().unwrap();
            if pending_create_peers.contains_key(&region_id) {
                return Ok(false);
            }
            pending_create_peers.insert(region_id, (msg.get_to_peer().get_id(), false));
        }

        let res = self.maybe_create_peer_internal(region_id, &msg, is_local_first);
        // If failed, i.e. Err or Ok(false), remove this peer data from `pending_create_peers`.
        if res.as_ref().map_or(true, |b| !*b) && is_local_first {
            let mut pending_create_peers = self.ctx.pending_create_peers.lock().unwrap();
            if let Some(status) = pending_create_peers.get(&region_id) {
                if *status == (msg.get_to_peer().get_id(), false) {
                    pending_create_peers.remove(&region_id);
                }
            }
        }
        res
    }

    fn maybe_create_peer_internal(
        &mut self,
        region_id: u64,
        msg: &RaftMessage,
        is_local_first: bool,
    ) -> Result<bool> {
        if is_local_first
            && self
                .ctx
                .engines
                .kv
                .get_value_cf(CF_RAFT, &keys::region_state_key(region_id))?
                .is_some()
        {
            return Ok(false);
        }

        let target = msg.get_to_peer();

        let mut meta = self.ctx.store_meta.lock().unwrap();
        if meta.regions.contains_key(&region_id) {
            return Ok(true);
        }

        if is_local_first {
            let pending_create_peers = self.ctx.pending_create_peers.lock().unwrap();
            match pending_create_peers.get(&region_id) {
                Some(status) if *status == (msg.get_to_peer().get_id(), false) => (),
                // If changed, it means this peer has been/will be replaced from the new one from splitting.
                _ => return Ok(false),
            }
            // Note that `StoreMeta` lock is held and status is (peer_id, false) in `pending_create_peers` now.
            // If this peer is created from splitting latter and then status in `pending_create_peers` is changed,
            // that peer creation in `on_ready_split_region` must be executed **after** current peer creation
            // because of the `StoreMeta` lock.
        }

        let mut is_overlapped = false;
        let mut regions_to_destroy = vec![];
        for (_, id) in meta.region_ranges.range((
            Excluded(data_key(msg.get_start_key())),
            Unbounded::<Vec<u8>>,
        )) {
            let exist_region = &meta.regions[&id];
            if enc_start_key(exist_region) >= data_end_key(msg.get_end_key()) {
                break;
            }

            debug!(
                "msg is overlapped with exist region";
                "region_id" => region_id,
                "msg" => ?msg,
                "exist_region" => ?exist_region,
            );
            let (can_destroy, merge_to_this_peer) = maybe_destroy_source(
                &meta,
                region_id,
                target.get_id(),
                exist_region.get_id(),
                msg.get_region_epoch().to_owned(),
            );
            if can_destroy {
                if !merge_to_this_peer {
                    regions_to_destroy.push(exist_region.get_id());
                } else {
                    error!(
                        "A new peer has a merge source peer";
                        "region_id" => region_id,
                        "peer_id" => target.get_id(),
                        "source_region" => ?exist_region,
                    );
                    if self.ctx.cfg.dev_assert {
                        panic!("something is wrong, maybe PD do not ensure all target peers exist before merging");
                    }
                }
                continue;
            }
            is_overlapped = true;
            if msg.get_region_epoch().get_version() > exist_region.get_region_epoch().get_version()
            {
                // If new region's epoch version is greater than exist region's, the exist region
                // may has been merged/splitted already.
                let _ = self.ctx.router.force_send(
                    exist_region.get_id(),
                    PeerMsg::CasualMessage(CasualMessage::RegionOverlapped),
                );
            }
        }

        if is_overlapped {
            self.ctx.raft_metrics.message_dropped.region_overlap += 1;
            return Ok(false);
        }

        for id in regions_to_destroy {
            self.ctx
                .router
                .force_send(
                    id,
                    PeerMsg::SignificantMsg(SignificantMsg::MergeResult {
                        target_region_id: region_id,
                        target: target.clone(),
                        result: MergeResultKind::Stale,
                    }),
                )
                .unwrap();
        }

        // New created peers should know it's learner or not.
        let (tx, mut peer) = PeerFsm::replicate(
            self.ctx.store_id(),
            &self.ctx.cfg,
            self.ctx.region_scheduler.clone(),
            self.ctx.engines.clone(),
            region_id,
            target.clone(),
        )?;

        // WARNING: The checking code must be above this line.
        // Now all checking passed

        let mut replication_state = self.ctx.global_replication_state.lock().unwrap();
        peer.peer.init_replication_mode(&mut *replication_state);
        drop(replication_state);

        peer.peer.local_first_replicate = is_local_first;

        // Following snapshot may overlap, should insert into region_ranges after
        // snapshot is applied.
        meta.regions
            .insert(region_id, peer.get_peer().region().to_owned());

        self.ctx.router.register(region_id, peer);
        self.ctx
            .router
            .force_send(region_id, PeerMsg::Start)
            .unwrap();
        Ok(true)
    }

    fn on_compaction_finished(&mut self, event: EK::CompactedEvent) {
        if event.is_size_declining_trivial(self.ctx.cfg.region_split_check_diff.0) {
            return;
        }

        let output_level_str = event.output_level_label();
        COMPACTION_DECLINED_BYTES
            .with_label_values(&[&output_level_str])
            .observe(event.total_bytes_declined() as f64);

        // self.cfg.region_split_check_diff.0 / 16 is an experienced value.
        let mut region_declined_bytes = {
            let meta = self.ctx.store_meta.lock().unwrap();
            event.calc_ranges_declined_bytes(
                &meta.region_ranges,
                self.ctx.cfg.region_split_check_diff.0 / 16,
            )
        };

        COMPACTION_RELATED_REGION_COUNT
            .with_label_values(&[&output_level_str])
            .observe(region_declined_bytes.len() as f64);

        for (region_id, declined_bytes) in region_declined_bytes.drain(..) {
            let _ = self.ctx.router.send(
                region_id,
                PeerMsg::CasualMessage(CasualMessage::CompactionDeclinedBytes {
                    bytes: declined_bytes,
                }),
            );
        }
    }

    fn register_compact_check_tick(&self) {
        self.ctx.schedule_store_tick(
            StoreTick::CompactCheck,
            self.ctx.cfg.region_compact_check_interval.0,
        )
    }

    fn on_compact_check_tick(&mut self) {
        self.register_compact_check_tick();
        if self.ctx.cleanup_scheduler.is_busy() {
            debug!(
                "compact worker is busy, check space redundancy next time";
                "store_id" => self.fsm.store.id,
            );
            return;
        }

        if self
            .ctx
            .engines
            .kv
            .auto_compactions_is_disabled()
            .expect("cf")
        {
            debug!(
                "skip compact check when disabled auto compactions";
                "store_id" => self.fsm.store.id,
            );
            return;
        }

        // Start from last checked key.
        let mut ranges_need_check =
            Vec::with_capacity(self.ctx.cfg.region_compact_check_step as usize + 1);
        ranges_need_check.push(self.fsm.store.last_compact_checked_key.clone());

        let largest_key = {
            let meta = self.ctx.store_meta.lock().unwrap();
            if meta.region_ranges.is_empty() {
                debug!(
                    "there is no range need to check";
                    "store_id" => self.fsm.store.id
                );
                return;
            }

            // Collect continuous ranges.
            let left_ranges = meta.region_ranges.range((
                Excluded(self.fsm.store.last_compact_checked_key.clone()),
                Unbounded::<Key>,
            ));
            ranges_need_check.extend(
                left_ranges
                    .take(self.ctx.cfg.region_compact_check_step as usize)
                    .map(|(k, _)| k.to_owned()),
            );

            // Update last_compact_checked_key.
            meta.region_ranges.keys().last().unwrap().to_vec()
        };

        let last_key = ranges_need_check.last().unwrap().clone();
        if last_key == largest_key {
            // Range [largest key, DATA_MAX_KEY) also need to check.
            if last_key != keys::DATA_MAX_KEY.to_vec() {
                ranges_need_check.push(keys::DATA_MAX_KEY.to_vec());
            }
            // Next task will start from the very beginning.
            self.fsm.store.last_compact_checked_key = keys::DATA_MIN_KEY.to_vec();
        } else {
            self.fsm.store.last_compact_checked_key = last_key;
        }

        // Schedule the task.
        let cf_names = vec![CF_DEFAULT.to_owned(), CF_WRITE.to_owned()];
        if let Err(e) = self.ctx.cleanup_scheduler.schedule(CleanupTask::Compact(
            CompactTask::CheckAndCompact {
                cf_names,
                ranges: ranges_need_check,
                tombstones_num_threshold: self.ctx.cfg.region_compact_min_tombstones,
                tombstones_percent_threshold: self.ctx.cfg.region_compact_tombstones_percent,
            },
        )) {
            error!(
                "schedule space check task failed";
                "store_id" => self.fsm.store.id,
                "err" => ?e,
            );
        }
    }

    fn store_heartbeat_pd(&mut self) {
        let mut stats = StoreStats::default();

        let used_size = self.ctx.snap_mgr.get_total_snap_size();
        stats.set_used_size(used_size);
        stats.set_store_id(self.ctx.store_id());
        {
            let meta = self.ctx.store_meta.lock().unwrap();
            stats.set_region_count(meta.regions.len() as u32);
        }

        let snap_stats = self.ctx.snap_mgr.stats();
        stats.set_sending_snap_count(snap_stats.sending_count as u32);
        stats.set_receiving_snap_count(snap_stats.receiving_count as u32);
        STORE_SNAPSHOT_TRAFFIC_GAUGE_VEC
            .with_label_values(&["sending"])
            .set(snap_stats.sending_count as i64);
        STORE_SNAPSHOT_TRAFFIC_GAUGE_VEC
            .with_label_values(&["receiving"])
            .set(snap_stats.receiving_count as i64);

        let apply_snapshot_count = self.ctx.applying_snap_count.load(Ordering::SeqCst);
        stats.set_applying_snap_count(apply_snapshot_count as u32);
        STORE_SNAPSHOT_TRAFFIC_GAUGE_VEC
            .with_label_values(&["applying"])
            .set(apply_snapshot_count as i64);

        stats.set_start_time(self.fsm.store.start_time.unwrap().sec as u32);

        // report store write flow to pd
        stats.set_bytes_written(
            self.ctx
                .global_stat
                .stat
                .engine_total_bytes_written
                .swap(0, Ordering::SeqCst),
        );
        stats.set_keys_written(
            self.ctx
                .global_stat
                .stat
                .engine_total_keys_written
                .swap(0, Ordering::SeqCst),
        );

        stats.set_is_busy(
            self.ctx
                .global_stat
                .stat
                .is_busy
                .swap(false, Ordering::SeqCst),
        );

        let store_info = StoreInfo {
            engine: self.ctx.engines.kv.clone(),
            capacity: self.ctx.cfg.capacity.0,
        };

        let task = PdTask::StoreHeartbeat { stats, store_info };
        if let Err(e) = self.ctx.pd_scheduler.schedule(task) {
            error!("notify pd failed";
                "store_id" => self.fsm.store.id,
                "err" => ?e
            );
        }
    }

    fn on_pd_store_heartbeat_tick(&mut self) {
        self.store_heartbeat_pd();
        self.register_pd_store_heartbeat_tick();
    }

    fn handle_snap_mgr_gc(&mut self) -> Result<()> {
        fail_point!("peer_2_handle_snap_mgr_gc", self.fsm.store.id == 2, |_| Ok(
            ()
        ));
        let snap_keys = self.ctx.snap_mgr.list_idle_snap()?;
        if snap_keys.is_empty() {
            return Ok(());
        }
        let (mut last_region_id, mut keys) = (0, vec![]);
        let schedule_gc_snap = |region_id: u64, snaps| -> Result<()> {
            debug!(
                "schedule snap gc";
                "store_id" => self.fsm.store.id,
                "region_id" => region_id,
            );
            let gc_snap = PeerMsg::CasualMessage(CasualMessage::GcSnap { snaps });
            match self.ctx.router.send(region_id, gc_snap) {
                Ok(()) => Ok(()),
                Err(TrySendError::Disconnected(_)) if self.ctx.router.is_shutdown() => Ok(()),
                Err(TrySendError::Disconnected(PeerMsg::CasualMessage(
                    CasualMessage::GcSnap { snaps },
                ))) => {
                    // The snapshot exists because MsgAppend has been rejected. So the
                    // peer must have been exist. But now it's disconnected, so the peer
                    // has to be destroyed instead of being created.
                    info!(
                        "region is disconnected, remove snaps";
                        "region_id" => region_id,
                        "snaps" => ?snaps,
                    );
                    for (key, is_sending) in snaps {
                        let snap = if is_sending {
                            self.ctx.snap_mgr.get_snapshot_for_sending(&key)?
                        } else {
                            self.ctx.snap_mgr.get_snapshot_for_applying(&key)?
                        };
                        self.ctx
                            .snap_mgr
                            .delete_snapshot(&key, snap.as_ref(), false);
                    }
                    Ok(())
                }
                Err(TrySendError::Full(_)) => Ok(()),
                Err(TrySendError::Disconnected(_)) => unreachable!(),
            }
        };
        for (key, is_sending) in snap_keys {
            if last_region_id == key.region_id {
                keys.push((key, is_sending));
                continue;
            }

            if !keys.is_empty() {
                schedule_gc_snap(last_region_id, keys)?;
                keys = vec![];
            }

            last_region_id = key.region_id;
            keys.push((key, is_sending));
        }
        if !keys.is_empty() {
            schedule_gc_snap(last_region_id, keys)?;
        }
        Ok(())
    }

    fn on_snap_mgr_gc(&mut self) {
        if let Err(e) = self.handle_snap_mgr_gc() {
            error!(?e;
                "handle gc snap failed";
                "store_id" => self.fsm.store.id,
            );
        }
        self.register_snap_mgr_gc_tick();
    }

    fn on_compact_lock_cf(&mut self) {
        // Create a compact lock cf task(compact whole range) and schedule directly.
        let lock_cf_bytes_written = self
            .ctx
            .global_stat
            .stat
            .lock_cf_bytes_written
            .load(Ordering::SeqCst);
        if lock_cf_bytes_written > self.ctx.cfg.lock_cf_compact_bytes_threshold.0 {
            self.ctx
                .global_stat
                .stat
                .lock_cf_bytes_written
                .fetch_sub(lock_cf_bytes_written, Ordering::SeqCst);

            let task = CompactTask::Compact {
                cf_name: String::from(CF_LOCK),
                start_key: None,
                end_key: None,
            };
            if let Err(e) = self
                .ctx
                .cleanup_scheduler
                .schedule(CleanupTask::Compact(task))
            {
                error!(
                    "schedule compact lock cf task failed";
                    "store_id" => self.fsm.store.id,
                    "err" => ?e,
                );
            }
        }

        self.register_compact_lock_cf_tick();
    }

    fn register_pd_store_heartbeat_tick(&self) {
        self.ctx.schedule_store_tick(
            StoreTick::PdStoreHeartbeat,
            self.ctx.cfg.pd_store_heartbeat_tick_interval.0,
        );
    }

    fn register_snap_mgr_gc_tick(&self) {
        self.ctx
            .schedule_store_tick(StoreTick::SnapGc, self.ctx.cfg.snap_mgr_gc_tick_interval.0)
    }

    fn register_compact_lock_cf_tick(&self) {
        self.ctx.schedule_store_tick(
            StoreTick::CompactLockCf,
            self.ctx.cfg.lock_cf_compact_interval.0,
        )
    }
}

impl<'a, EK: KvEngine, ER: RaftEngine, T: Transport> StoreFsmDelegate<'a, EK, ER, T> {
    fn on_validate_sst_result(&mut self, ssts: Vec<SstMeta>) {
        if ssts.is_empty() {
            return;
        }
        // A stale peer can still ingest a stale SST before it is
        // destroyed. We need to make sure that no stale peer exists.
        let mut delete_ssts = Vec::new();
        {
            let meta = self.ctx.store_meta.lock().unwrap();
            for sst in ssts {
                if !meta.regions.contains_key(&sst.get_region_id()) {
                    delete_ssts.push(sst);
                }
            }
        }
        if delete_ssts.is_empty() {
            return;
        }

        let task = CleanupSSTTask::DeleteSST { ssts: delete_ssts };
        if let Err(e) = self
            .ctx
            .cleanup_scheduler
            .schedule(CleanupTask::CleanupSST(task))
        {
            error!(
                "schedule to delete ssts failed";
                "store_id" => self.fsm.store.id,
                "err" => ?e,
            );
        }
    }

    fn on_cleanup_import_sst(&mut self) -> Result<()> {
        let mut delete_ssts = Vec::new();
        let mut validate_ssts = Vec::new();

        let ssts = box_try!(self.ctx.importer.list_ssts());
        if ssts.is_empty() {
            return Ok(());
        }
        {
            let meta = self.ctx.store_meta.lock().unwrap();
            for sst in ssts {
                if let Some(r) = meta.regions.get(&sst.get_region_id()) {
                    let region_epoch = r.get_region_epoch();
                    if util::is_epoch_stale(sst.get_region_epoch(), region_epoch) {
                        // If the SST epoch is stale, it will not be ingested anymore.
                        delete_ssts.push(sst);
                    }
                } else {
                    // If the peer doesn't exist, we need to validate the SST through PD.
                    validate_ssts.push(sst);
                }
            }
        }

        if !delete_ssts.is_empty() {
            let task = CleanupSSTTask::DeleteSST { ssts: delete_ssts };
            if let Err(e) = self
                .ctx
                .cleanup_scheduler
                .schedule(CleanupTask::CleanupSST(task))
            {
                error!(
                    "schedule to delete ssts failed";
                    "store_id" => self.fsm.store.id,
                    "err" => ?e
                );
            }
        }

        if !validate_ssts.is_empty() {
            let task = CleanupSSTTask::ValidateSST {
                ssts: validate_ssts,
            };
            if let Err(e) = self
                .ctx
                .cleanup_scheduler
                .schedule(CleanupTask::CleanupSST(task))
            {
                error!(
                   "schedule to validate ssts failed";
                   "store_id" => self.fsm.store.id,
                   "err" => ?e,
                );
            }
        }

        Ok(())
    }

    fn register_consistency_check_tick(&mut self) {
        self.ctx.schedule_store_tick(
            StoreTick::ConsistencyCheck,
            self.ctx.cfg.consistency_check_interval.0,
        )
    }

    fn on_consistency_check_tick(&mut self) {
        self.register_consistency_check_tick();
        if self.ctx.consistency_check_scheduler.is_busy() {
            return;
        }
        let (mut target_region_id, mut oldest) = (0, Instant::now());
        let target_peer = {
            let meta = self.ctx.store_meta.lock().unwrap();
            for region_id in meta.regions.keys() {
                match self.fsm.store.consistency_check_time.get(region_id) {
                    Some(time) => {
                        if *time < oldest {
                            oldest = *time;
                            target_region_id = *region_id;
                        }
                    }
                    None => {
                        target_region_id = *region_id;
                        break;
                    }
                }
            }
            if target_region_id == 0 {
                return;
            }
            match util::find_peer(&meta.regions[&target_region_id], self.ctx.store_id()) {
                None => return,
                Some(p) => p.clone(),
            }
        };
        info!(
            "scheduling consistency check for region";
            "store_id" => self.fsm.store.id,
            "region_id" => target_region_id,
        );
        self.fsm
            .store
            .consistency_check_time
            .insert(target_region_id, Instant::now());
        let mut request = new_admin_request(target_region_id, target_peer);
        let mut admin = AdminRequest::default();
        admin.set_cmd_type(AdminCmdType::ComputeHash);
        self.ctx
            .coprocessor_host
            .on_prepropose_compute_hash(admin.mut_compute_hash());
        request.set_admin_request(admin);

        let _ = self.ctx.router.send(
            target_region_id,
            PeerMsg::RaftCommand(RaftCommand::new(request, Callback::None)),
        );
    }

    fn on_cleanup_import_sst_tick(&mut self) {
        if let Err(e) = self.on_cleanup_import_sst() {
            error!(?e;
                "cleanup import sst failed";
                "store_id" => self.fsm.store.id,
            );
        }
        self.register_cleanup_import_sst_tick();
    }

    fn register_cleanup_import_sst_tick(&self) {
        self.ctx.schedule_store_tick(
            StoreTick::CleanupImportSST,
            self.ctx.cfg.cleanup_import_sst_interval.0,
        )
    }

    fn clear_region_size_in_range(&mut self, start_key: &[u8], end_key: &[u8]) {
        let start_key = data_key(start_key);
        let end_key = data_end_key(end_key);

        let mut regions = vec![];
        {
            let meta = self.ctx.store_meta.lock().unwrap();
            for (_, region_id) in meta
                .region_ranges
                .range((Excluded(start_key), Included(end_key)))
            {
                regions.push(*region_id);
            }
        }
        for region_id in regions {
            let _ = self.ctx.router.send(
                region_id,
                PeerMsg::CasualMessage(CasualMessage::ClearRegionSize),
            );
        }
    }

    fn on_store_unreachable(&mut self, store_id: u64) {
        let now = Instant::now();
        if self
            .fsm
            .store
            .last_unreachable_report
            .get(&store_id)
            .map_or(UNREACHABLE_BACKOFF, |t| now.duration_since(*t))
            < UNREACHABLE_BACKOFF
        {
            return;
        }
        info!(
            "broadcasting unreachable";
            "store_id" => self.fsm.store.id,
            "unreachable_store_id" => store_id,
        );
        self.fsm.store.last_unreachable_report.insert(store_id, now);
        // It's possible to acquire the lock and only send notification to
        // involved regions. However loop over all the regions can take a
        // lot of time, which may block other operations.
        self.ctx.router.report_unreachable(store_id);
    }

    fn on_update_replication_mode(&mut self, status: ReplicationStatus) {
        let mut state = self.ctx.global_replication_state.lock().unwrap();
        if state.status().mode == status.mode {
            if status.get_mode() == ReplicationMode::Majority {
                return;
            }
            let exist_dr = state.status().get_dr_auto_sync();
            let dr = status.get_dr_auto_sync();
            if exist_dr.state_id == dr.state_id && exist_dr.state == dr.state {
                return;
            }
        }
        info!("updating replication mode"; "status" => ?status);
        state.set_status(status);
        drop(state);
        self.ctx.router.report_status_update()
    }

    fn register_raft_engine_purge_tick(&self) {
        self.ctx.schedule_store_tick(
            StoreTick::RaftEnginePurge,
            self.ctx.cfg.raft_engine_purge_interval.0,
        )
    }

    fn on_raft_engine_purge_tick(&self) {
        let scheduler = &self.ctx.raftlog_gc_scheduler;
        let _ = scheduler.schedule(RaftlogGcTask::Purge);
        self.register_raft_engine_purge_tick();
    }

    fn on_check_leader(&self, leaders: Vec<LeaderInfo>, cb: Box<dyn FnOnce(Vec<u64>) + Send>) {
        let meta = self.ctx.store_meta.lock().unwrap();
        let regions = leaders
            .into_iter()
            .map(|leader_info| {
                if let Some((term, leader)) = meta.leaders.get(&leader_info.region_id) {
                    if let Some(region) = meta.regions.get(&leader_info.region_id) {
                        if *term == leader_info.term
                            && leader.id == leader_info.peer_id
                            && util::compare_region_epoch(
                                leader_info.get_region_epoch(),
                                region,
                                true,
                                true,
                                false,
                            )
                            .is_ok()
                        {
                            return Some(leader_info.region_id);
                        }
                        debug!("check leader failed";
                            "leader_info" => ?leader_info,
                            "current_term" => term,
                            "current_region" => ?region,
                        );
                    }
                }
                None
            })
            .filter_map(|r| r)
            .collect();
        cb(regions);
    }
}

#[cfg(test)]
mod tests {
    use engine_rocks::RangeOffsets;
    use engine_rocks::RangeProperties;
    use engine_rocks::RocksCompactedEvent;

    use super::*;

    #[test]
    fn test_calc_region_declined_bytes() {
        let prop = RangeProperties {
            offsets: vec![
                (
                    b"a".to_vec(),
                    RangeOffsets {
                        size: 4 * 1024,
                        keys: 1,
                    },
                ),
                (
                    b"b".to_vec(),
                    RangeOffsets {
                        size: 8 * 1024,
                        keys: 2,
                    },
                ),
                (
                    b"c".to_vec(),
                    RangeOffsets {
                        size: 12 * 1024,
                        keys: 3,
                    },
                ),
            ],
        };
        let event = RocksCompactedEvent {
            cf: "default".to_owned(),
            output_level: 3,
            total_input_bytes: 12 * 1024,
            total_output_bytes: 0,
            start_key: prop.smallest_key().unwrap(),
            end_key: prop.largest_key().unwrap(),
            input_props: vec![prop],
            output_props: vec![],
        };

        let mut region_ranges = BTreeMap::new();
        region_ranges.insert(b"a".to_vec(), 1);
        region_ranges.insert(b"b".to_vec(), 2);
        region_ranges.insert(b"c".to_vec(), 3);

        let declined_bytes = event.calc_ranges_declined_bytes(&region_ranges, 1024);
        let expected_declined_bytes = vec![(2, 8192), (3, 4096)];
        assert_eq!(declined_bytes, expected_declined_bytes);
    }
}<|MERGE_RESOLUTION|>--- conflicted
+++ resolved
@@ -787,12 +787,9 @@
         let mut delegate = PeerFsmDelegate::new(peer, &mut self.poll_ctx);
         delegate.handle_msgs(&mut self.peer_msg_buf);
         delegate.collect_ready();
-<<<<<<< HEAD
-=======
         self.poll_ctx.trans.try_flush();
         self.maybe_flush_async_write(false);
         expected_msg_count
->>>>>>> ff1daf9b
     }
 
     fn end(&mut self, peers: &mut HashMap<u64, Box<PeerFsm<EK, ER>>>) {
@@ -812,12 +809,6 @@
         self.poll_ctx.io_lock_metrics.flush();
     }
 
-<<<<<<< HEAD
-    fn pause(&mut self) {
-        if self.poll_ctx.trans.need_flush() {
-            self.poll_ctx.trans.flush();
-        }
-=======
     fn pause(&mut self) -> bool {
         self.poll_ctx.trans.flush();
         self.maybe_flush_async_write(true);
@@ -825,7 +816,6 @@
         // so it should return false(means pause failed) when there are still jobs to do
         //all_synced_and_flushed
         true
->>>>>>> ff1daf9b
     }
 }
 
