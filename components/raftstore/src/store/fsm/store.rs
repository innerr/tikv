// Copyright 2016 TiKV Project Authors. Licensed under Apache-2.0.

use batch_system::{BasicMailbox, BatchRouter, BatchSystem, Fsm, HandlerBuilder, PollHandler};
use crossbeam::channel::{TryRecvError, TrySendError};
use engine_rocks::{PerfContext, PerfLevel};
use engine_rocks::{
    RocksCompactionJobInfo, RocksEngine, RocksSnapshot, RocksWriteBatch, RocksWriteBatchVec,
};
use engine_traits::{
    CompactExt, CompactionJobInfo, Iterable, KvEngines, MiscExt, Mutable, Peekable, Snapshot,
    WriteBatch, WriteBatchExt, WriteBatchVecExt, WriteOptions,
};
use engine_traits::{CF_DEFAULT, CF_LOCK, CF_RAFT, CF_WRITE};
use futures::Future;
use kvproto::import_sstpb::SstMeta;
use kvproto::metapb::{self, Region, RegionEpoch};
use kvproto::pdpb::StoreStats;
use kvproto::raft_cmdpb::{AdminCmdType, AdminRequest};
use kvproto::raft_serverpb::{ExtraMessageType, PeerState, RaftMessage, RegionLocalState};
use kvproto::replication_modepb::{ReplicationMode, ReplicationStatus};
use protobuf::Message;
use raft::eraftpb::MessageType;
use raft::{Ready, StateRole};
use std::cmp::{Ord, Ordering as CmpOrdering};
use std::collections::BTreeMap;
use std::collections::Bound::{Excluded, Included, Unbounded};
use std::ops::Deref;
use std::sync::atomic::{AtomicI64, AtomicUsize, Ordering};
use std::sync::{Arc, Mutex};
use std::time::{Duration, Instant};
use std::{mem, thread, u64};
use time::{self, Timespec};
use tokio_threadpool::{Sender as ThreadPoolSender, ThreadPool};

use crate::coprocessor::split_observer::SplitObserver;
use crate::coprocessor::{BoxAdminObserver, CoprocessorHost, RegionChangeEvent};
use crate::observe_perf_context_type;
use crate::report_perf_context;
use crate::store::config::Config;
use crate::store::fsm::metrics::*;
use crate::store::fsm::peer::{
    maybe_destroy_source, new_admin_request, PeerFsm, PeerFsmDelegate, SenderFsmPair,
};
use crate::store::fsm::ApplyNotifier;
#[cfg(feature = "failpoints")]
use crate::store::fsm::ApplyTaskRes;
use crate::store::fsm::{
    create_apply_batch_system, ApplyBatchSystem, ApplyPollerBuilder, ApplyRouter,
};
use crate::store::local_metrics::RaftMetrics;
use crate::store::metrics::*;
use crate::store::peer_storage::{self, HandleRaftReadyContext, InvokeContext};
use crate::store::transport::Transport;
<<<<<<< HEAD
use crate::store::util::is_initial_msg;
use crate::store::util::timespec_to_nanos;
=======
use crate::store::util::{is_initial_msg, PerfContextStatistics};
>>>>>>> c7425b2e
use crate::store::worker::{
    AutoSplitController, CleanupRunner, CleanupSSTRunner, CleanupSSTTask, CleanupTask,
    CompactRunner, CompactTask, ConsistencyCheckRunner, ConsistencyCheckTask, PdRunner,
    RaftlogGcRunner, RaftlogGcTask, ReadDelegate, RegionRunner, RegionTask, SplitCheckTask,
};
use crate::store::PdTask;
use crate::store::{
<<<<<<< HEAD
    util, Callback, CasualMessage, PeerMsg, PeerMsgTrivialInfo, RaftCommand, SignificantMsg,
    SnapManager, SnapshotDeleter, StoreMsg, StoreTick,
=======
    util, Callback, CasualMessage, GlobalReplicationState, MergeResultKind, PeerMsg, RaftCommand,
    SignificantMsg, SnapManager, StoreMsg, StoreTick,
>>>>>>> c7425b2e
};

use crate::Result;
use engine_rocks::{CompactedEvent, CompactionListener};
use keys::{self, data_end_key, data_key, enc_end_key, enc_start_key};
use pd_client::PdClient;
use sst_importer::SSTImporter;
use tikv_util::collections::HashMap;
use tikv_util::config::{Tracker, VersionTrack};
use tikv_util::mpsc::{self, LooseBoundedSender, Receiver};
use tikv_util::time::{duration_to_sec, Instant as TiInstant};
use tikv_util::timer::SteadyTimer;
use tikv_util::worker::{FutureScheduler, FutureWorker, Scheduler, Worker};
use tikv_util::{is_zero_duration, sys as sys_util, Either, RingQueue};

type Key = Vec<u8>;

const KV_WB_SHRINK_SIZE: usize = 256 * 1024;
const RAFT_WB_SHRINK_SIZE: usize = 1024 * 1024;
pub const PENDING_VOTES_CAP: usize = 20;
const UNREACHABLE_BACKOFF: Duration = Duration::from_secs(10);

pub struct StoreInfo<E> {
    pub engine: E,
    pub capacity: u64,
}

pub struct StoreMeta {
    /// store id
    pub store_id: Option<u64>,
    /// region_end_key -> region_id
    pub region_ranges: BTreeMap<Vec<u8>, u64>,
    /// region_id -> region
    pub regions: HashMap<u64, Region>,
    /// region_id -> reader
    pub readers: HashMap<u64, ReadDelegate>,
    /// `MsgRequestPreVote` or `MsgRequestVote` messages from newly split Regions shouldn't be dropped if there is no
    /// such Region in this store now. So the messages are recorded temporarily and will be handled later.
    pub pending_votes: RingQueue<RaftMessage>,
    /// The regions with pending snapshots.
    pub pending_snapshot_regions: Vec<Region>,
    /// A marker used to indicate the peer of a Region has received a merge target message and waits to be destroyed.
    /// target_region_id -> (source_region_id -> merge_target_region)
    pub pending_merge_targets: HashMap<u64, HashMap<u64, metapb::Region>>,
    /// An inverse mapping of `pending_merge_targets` used to let source peer help target peer to clean up related entry.
    /// source_region_id -> target_region_id
    pub targets_map: HashMap<u64, u64>,
    /// `atomic_snap_regions` and `destroyed_region_for_snap` are used for making destroy overlapped regions
    /// and apply snapshot atomically.
    /// region_id -> wait_destroy_regions_map(source_region_id -> is_ready)
    /// A target peer must wait for all source peer to ready before applying snapshot.
    pub atomic_snap_regions: HashMap<u64, HashMap<u64, bool>>,
    /// source_region_id -> need_atomic
    /// Used for reminding the source peer to switch to ready in `atomic_snap_regions`.
    pub destroyed_region_for_snap: HashMap<u64, bool>,
}

impl StoreMeta {
    pub fn new(vote_capacity: usize) -> StoreMeta {
        StoreMeta {
            store_id: None,
            region_ranges: BTreeMap::default(),
            regions: HashMap::default(),
            readers: HashMap::default(),
            pending_votes: RingQueue::with_capacity(vote_capacity),
            pending_snapshot_regions: Vec::default(),
            pending_merge_targets: HashMap::default(),
            targets_map: HashMap::default(),
            atomic_snap_regions: HashMap::default(),
            destroyed_region_for_snap: HashMap::default(),
        }
    }

    #[inline]
    pub fn set_region(
        &mut self,
        host: &CoprocessorHost<RocksEngine>,
        region: Region,
        peer: &mut crate::store::Peer,
    ) {
        let prev = self.regions.insert(region.get_id(), region.clone());
        if prev.map_or(true, |r| r.get_id() != region.get_id()) {
            // TODO: may not be a good idea to panic when holding a lock.
            panic!("{} region corrupted", peer.tag);
        }
        let reader = self.readers.get_mut(&region.get_id()).unwrap();
        peer.set_region(host, reader, region);
    }
}

pub struct RaftRouter<S: Snapshot> {
    pub router: BatchRouter<PeerFsm<S>, StoreFsm>,
}

impl<S> Clone for RaftRouter<S>
where
    S: Snapshot,
{
    fn clone(&self) -> Self {
        RaftRouter {
            router: self.router.clone(),
        }
    }
}

impl<S: Snapshot> Deref for RaftRouter<S> {
    type Target = BatchRouter<PeerFsm<S>, StoreFsm>;

    fn deref(&self) -> &BatchRouter<PeerFsm<S>, StoreFsm> {
        &self.router
    }
}

impl<S: Snapshot> RaftRouter<S> {
    pub fn send_raft_message(
        &self,
        mut msg: RaftMessage,
    ) -> std::result::Result<(), TrySendError<RaftMessage>> {
        let id = msg.get_region_id();
        match self.try_send(id, PeerMsg::RaftMessage(msg)) {
            Either::Left(Ok(())) => return Ok(()),
            Either::Left(Err(TrySendError::Full(PeerMsg::RaftMessage(m)))) => {
                return Err(TrySendError::Full(m));
            }
            Either::Left(Err(TrySendError::Disconnected(PeerMsg::RaftMessage(m)))) => {
                return Err(TrySendError::Disconnected(m));
            }
            Either::Right(PeerMsg::RaftMessage(m)) => msg = m,
            _ => unreachable!(),
        }
        match self.send_control(StoreMsg::RaftMessage(msg)) {
            Ok(()) => Ok(()),
            Err(TrySendError::Full(StoreMsg::RaftMessage(m))) => Err(TrySendError::Full(m)),
            Err(TrySendError::Disconnected(StoreMsg::RaftMessage(m))) => {
                Err(TrySendError::Disconnected(m))
            }
            _ => unreachable!(),
        }
    }

    #[inline]
    pub fn send_raft_command(
        &self,
        cmd: RaftCommand<S>,
    ) -> std::result::Result<(), TrySendError<RaftCommand<S>>> {
        let region_id = cmd.request.get_header().get_region_id();
        match self.send(region_id, PeerMsg::RaftCommand(cmd)) {
            Ok(()) => Ok(()),
            Err(TrySendError::Full(PeerMsg::RaftCommand(cmd))) => Err(TrySendError::Full(cmd)),
            Err(TrySendError::Disconnected(PeerMsg::RaftCommand(cmd))) => {
                Err(TrySendError::Disconnected(cmd))
            }
            _ => unreachable!(),
        }
    }

    fn report_unreachable(&self, store_id: u64) {
        self.broadcast_normal(|| {
            PeerMsg::SignificantMsg(SignificantMsg::StoreUnreachable { store_id })
        });
    }

    fn report_status_update(&self) {
        self.broadcast_normal(|| PeerMsg::UpdateReplicationMode)
    }

    /// Broadcasts resolved result to all regions.
    pub fn report_resolved(&self, store_id: u64, group_id: u64) {
        self.broadcast_normal(|| {
            PeerMsg::SignificantMsg(SignificantMsg::StoreResolved { store_id, group_id })
        })
    }
}

pub struct BlockableTransport<T: Transport + 'static> {
    trans: T,
    router: RaftRouter<RocksEngine>,
    cache: Vec<(RaftMessage, PeerMsgTrivialInfo)>,
    enabled: bool,
}

impl<T: Transport + 'static> BlockableTransport<T> {
    pub fn new(trans: T, router: RaftRouter<RocksEngine>, enabled: bool) -> BlockableTransport<T> {
        BlockableTransport {
            trans,
            router,
            cache: vec![],
            enabled: enabled,
        }
    }

    pub fn maybe_cache_send(
        &mut self,
        msg: RaftMessage,
        from_leader: bool,
        to_leader: bool,
        is_snapshot_msg: bool,
    ) -> Result<()> {
        if !self.enabled {
            return self.trans.send(msg);
        }

        if from_leader {
            return self.trans.send(msg);
        }

        // TODO: direct-send more messages that not depend on syncing
        let msg_type = msg.get_message().get_msg_type();
        if msg_type == MessageType::MsgHeartbeat || msg_type == MessageType::MsgHeartbeatResponse {
            self.trans.send(msg)
        } else {
            let to_peer_id = msg.get_to_peer().get_id();
            self.cache.push((
                msg,
                PeerMsgTrivialInfo {
                    to_leader,
                    is_snapshot_msg,
                    to_peer_id,
                },
            ));
            Ok(())
        }
    }

    pub fn cached_count(&self) -> usize {
        self.cache.len()
    }

    pub fn send_cached(&mut self) {
        if self.cache.len() == 0 {
            return;
        }
        for (msg, info) in self.cache.drain(..) {
            let region_id = msg.get_region_id();
            let from_peer_id = msg.get_from_peer().get_id();
            let to_peer_id = msg.get_to_peer().get_id();
            let res = self.trans.send(msg);
            if let Err(err) = res {
                warn!(
                    "failed to send to other peer from transport cache";
                    "region_id" => region_id,
                    "peer_id" => from_peer_id,
                    "target_peer_id" => to_peer_id,
                    "err" => ?err,
                );
                self.router
                    .send(region_id, PeerMsg::AsyncSendMsgFailed(info))
                    .unwrap();
            }
        }
        self.trans.flush();
    }
}

impl<T: Transport + 'static> Transport for BlockableTransport<T> {
    fn send(&mut self, msg: RaftMessage) -> Result<()> {
        self.trans.send(msg)
    }

    fn flush(&mut self) {
        self.trans.flush()
    }
}

impl<T: Transport + 'static> Clone for BlockableTransport<T> {
    fn clone(&self) -> BlockableTransport<T> {
        BlockableTransport::new(self.trans.clone(), self.router.clone(), self.enabled)
    }
}

pub struct PollContext<T: Transport + 'static, C: 'static> {
    pub cfg: Config,
    pub store: metapb::Store,
    pub pd_scheduler: FutureScheduler<PdTask<RocksEngine>>,
    pub consistency_check_scheduler: Scheduler<ConsistencyCheckTask<RocksSnapshot>>,
    pub split_check_scheduler: Scheduler<SplitCheckTask>,
    // handle Compact, CleanupSST task
    pub cleanup_scheduler: Scheduler<CleanupTask>,
    pub raftlog_gc_scheduler: Scheduler<RaftlogGcTask<RocksEngine>>,
    pub region_scheduler: Scheduler<RegionTask<RocksSnapshot>>,
    pub apply_router: ApplyRouter,
    pub router: RaftRouter<RocksSnapshot>,
    pub importer: Arc<SSTImporter>,
    pub store_meta: Arc<Mutex<StoreMeta>>,
    pub future_poller: ThreadPoolSender,
    pub raft_metrics: RaftMetrics,
    pub snap_mgr: SnapManager<RocksEngine>,
    pub applying_snap_count: Arc<AtomicUsize>,
    pub coprocessor_host: CoprocessorHost<RocksEngine>,
    pub timer: SteadyTimer,
    pub trans: BlockableTransport<T>,
    pub pd_client: Arc<C>,
    pub global_replication_state: Arc<Mutex<GlobalReplicationState>>,
    pub global_stat: GlobalStoreStat,
    pub store_stat: LocalStoreStat,
    pub engines: KvEngines<RocksEngine, RocksEngine>,
    pub kv_wb: RocksWriteBatch,
    pub raft_wb: RocksWriteBatch,
    pub pending_count: usize,
    pub sync_log: bool,
    pub has_ready: bool,
    pub ready_res: Vec<(Ready, InvokeContext)>,
    pub need_flush_trans: bool,
    pub current_time: Option<Timespec>,
<<<<<<< HEAD
    pub global_last_sync_time: Arc<AtomicI64>,
    pub local_last_sync_time: i64,
    pub unsynced_regions: HashSet<(u64, u64)>,
}

impl<T: Transport + 'static, C> HandleRaftReadyContext for PollContext<T, C> {
=======
    pub perf_context_statistics: PerfContextStatistics,
    pub node_start_time: Option<Instant>,
}

impl<T, C> HandleRaftReadyContext<RocksWriteBatch, RocksWriteBatch> for PollContext<T, C> {
>>>>>>> c7425b2e
    fn wb_mut(&mut self) -> (&mut RocksWriteBatch, &mut RocksWriteBatch) {
        (&mut self.kv_wb, &mut self.raft_wb)
    }

    #[inline]
    fn kv_wb_mut(&mut self) -> &mut RocksWriteBatch {
        &mut self.kv_wb
    }

    #[inline]
    fn raft_wb_mut(&mut self) -> &mut RocksWriteBatch {
        &mut self.raft_wb
    }

    #[inline]
    fn sync_log(&self) -> bool {
        self.sync_log
    }

    #[inline]
    fn set_sync_log(&mut self, sync: bool) {
        if !self.sync_log && sync {
            self.raft_metrics
                .sync_events
                .sync_raftdb_peer_storage_require += 1;
        }
        self.sync_log = sync;
    }
}

impl<T: Transport + 'static, C> PollContext<T, C> {
    #[inline]
    pub fn store_id(&self) -> u64 {
        self.store.get_id()
    }

    /// Timeout is calculated from TiKV start, the node should not become
    /// hibernated if it still within the hibernate timeout, see
    /// https://github.com/tikv/tikv/issues/7747
    pub fn is_hibernate_timeout(&mut self) -> bool {
        let timeout = match self.node_start_time {
            Some(t) => t.elapsed() >= self.cfg.hibernate_timeout.0,
            None => return true,
        };
        if timeout {
            self.node_start_time = None;
        }
        timeout
    }
}

impl<T: Transport, C> PollContext<T, C> {
    #[inline]
    fn schedule_store_tick(&self, tick: StoreTick, timeout: Duration) {
        if !is_zero_duration(&timeout) {
            let mb = self.router.control_mailbox();
            let f = self
                .timer
                .delay(timeout)
                .map(move |_| {
                    if let Err(e) = mb.force_send(StoreMsg::Tick(tick)) {
                        info!(
                            "failed to schedule store tick, are we shutting down?";
                            "tick" => ?tick,
                            "err" => ?e
                        );
                    }
                })
                .map_err(move |e| {
                    panic!("tick {:?} is lost due to timeout error: {:?}", tick, e);
                });
            self.future_poller.spawn(f).unwrap();
        }
    }

    pub fn handle_stale_msg(
        &mut self,
        msg: &RaftMessage,
        cur_epoch: RegionEpoch,
        need_gc: bool,
        target_region: Option<metapb::Region>,
    ) {
        let region_id = msg.get_region_id();
        let from_peer = msg.get_from_peer();
        let to_peer = msg.get_to_peer();
        let msg_type = msg.get_message().get_msg_type();

        if !need_gc {
            info!(
                "raft message is stale, ignore it";
                "region_id" => region_id,
                "current_region_epoch" => ?cur_epoch,
                "msg_type" => ?msg_type,
            );
            self.raft_metrics.message_dropped.stale_msg += 1;
            return;
        }

        info!(
            "raft message is stale, tell to gc";
            "region_id" => region_id,
            "current_region_epoch" => ?cur_epoch,
            "msg_type" => ?msg_type,
        );

        let mut gc_msg = RaftMessage::default();
        gc_msg.set_region_id(region_id);
        gc_msg.set_from_peer(to_peer.clone());
        gc_msg.set_to_peer(from_peer.clone());
        gc_msg.set_region_epoch(cur_epoch);
        if let Some(r) = target_region {
            gc_msg.set_merge_target(r);
        } else {
            gc_msg.set_is_tombstone(true);
        }
        if let Err(e) = self.trans.send(gc_msg) {
            error!(
                "send gc message failed";
                "region_id" => region_id,
                "err" => ?e
            );
        }
        self.need_flush_trans = true;
    }

    fn on_synced(&mut self) {
        self.trans.send_cached();
        for (region_id, idx) in self.unsynced_regions.drain() {
            self.router
                .send(region_id, PeerMsg::Synced(idx))
                .unwrap();
        }
    }

    pub fn check_sync_without_ready(&mut self) -> bool {
        if !self.cfg.delay_sync_enabled() {
            return false;
        }
        let last_sync_ts = self.global_last_sync_time.load(Ordering::SeqCst);
        let current_ts = timespec_to_nanos(TiInstant::now_coarse());
        let elapsed = current_ts - last_sync_ts;
        // wait it a little bit longer, because it's better to let others threads with actual write to trigger fsync
        if elapsed > self.cfg.delay_sync_ns as i64 * 2 {
            if let Err(e) = self.engines.raft.sync_wal() {
                warn!("raftdb.sync_wal() failed"; "error" => ?e);
                return false;
            }
            self.raft_metrics.sync_events.sync_raftdb_count += 1;
            // should update global_last_sync_time after sync is finished,
            // or other threads would commit an unsynced log entry.
            self.global_last_sync_time
                .store(current_ts, Ordering::Relaxed);
            self.local_last_sync_time = current_ts;
            self.raft_metrics
                .sync_events
                .sync_raftdb_reach_deadline_no_ready += 1;
            self.raft_metrics
                .sync_log_interval
                .observe(elapsed as f64 / 1e9);
            self.on_synced();
            return true;
        } else if last_sync_ts > self.local_last_sync_time {
            self.local_last_sync_time = last_sync_ts;
            self.on_synced();
            return true;
        }
        return false;
    }

    pub fn after_synced(&mut self, current_ts: i64) {
        if !self.cfg.delay_sync_enabled() {
            return;
        }
        let elapsed = current_ts - self.global_last_sync_time.load(Ordering::SeqCst);
        self.raft_metrics
            .sync_log_interval
            .observe(elapsed as f64 / 1e9);
        self.global_last_sync_time
            .store(current_ts, Ordering::Relaxed);
        self.local_last_sync_time = current_ts;
        self.on_synced();
    }

    pub fn on_pause_check_sync(&mut self) {
        if !self.cfg.delay_sync_enabled() {
            return;
        }
        if self.trans.cached_count() == 0 && self.unsynced_regions.len() == 0 {
            return;
        }
        if self.check_sync_without_ready() {
            return;
        }

        let last_sync_ts = self.global_last_sync_time.load(Ordering::SeqCst);
        let current_ts = timespec_to_nanos(TiInstant::now_coarse());
        let elapsed = current_ts - last_sync_ts;
        if let Err(e) = self.engines.raft.sync_wal() {
            error!("raftdb.sync_wal() on pausing failed, may cause stucking for a while"; "error" => ?e);
        } else {
            self.raft_metrics.sync_events.sync_raftdb_count += 1;
            // should update global_last_sync_time after sync is finished,
            // or other threads would commit an unsynced log entry.
            self.global_last_sync_time
                .store(current_ts, Ordering::Relaxed);
            self.local_last_sync_time = current_ts;
            self.raft_metrics
                .sync_events
                .sync_raftdb_reach_deadline_no_ready += 1;
            self.raft_metrics
                .sync_log_interval
                .observe(elapsed as f64 / 1e9);
            self.on_synced();
        }
    }

    pub fn check_sync_with_ready(&mut self, current_ts: i64) -> bool {
        if self.trans.cached_count() > 1024 {
            self.raft_metrics
                .sync_events
                .sync_raftdb_trans_cache_is_full += 1;
            true
        } else {
            let last_sync_ts = self.global_last_sync_time.load(Ordering::SeqCst);
            if last_sync_ts > self.local_last_sync_time {
                self.local_last_sync_time = last_sync_ts;
                self.on_synced();
            }
            let elapsed = current_ts - last_sync_ts;
            if elapsed > self.cfg.delay_sync_ns as i64 {
                self.raft_metrics
                    .sync_events
                    .sync_raftdb_reach_deadline += 1;
                true
            } else {
                self.raft_metrics
                    .sync_events
                    .raftdb_skipped_sync_count += 1;
                false
            }
        }
    }
}

struct Store {
    // store id, before start the id is 0.
    id: u64,
    last_compact_checked_key: Key,
    stopped: bool,
    start_time: Option<Timespec>,
    consistency_check_time: HashMap<u64, Instant>,
    last_unreachable_report: HashMap<u64, Instant>,
}

pub struct StoreFsm {
    store: Store,
    receiver: Receiver<StoreMsg>,
}

impl StoreFsm {
    pub fn new(cfg: &Config) -> (LooseBoundedSender<StoreMsg>, Box<StoreFsm>) {
        let (tx, rx) = mpsc::loose_bounded(cfg.notify_capacity);
        let fsm = Box::new(StoreFsm {
            store: Store {
                id: 0,
                last_compact_checked_key: keys::DATA_MIN_KEY.to_vec(),
                stopped: false,
                start_time: None,
                consistency_check_time: HashMap::default(),
                last_unreachable_report: HashMap::default(),
            },
            receiver: rx,
        });
        (tx, fsm)
    }
}

impl Fsm for StoreFsm {
    type Message = StoreMsg;

    #[inline]
    fn is_stopped(&self) -> bool {
        self.store.stopped
    }
}

struct StoreFsmDelegate<'a, T: Transport + 'static, C: 'static> {
    fsm: &'a mut StoreFsm,
    ctx: &'a mut PollContext<T, C>,
}

impl<'a, T: Transport, C: PdClient> StoreFsmDelegate<'a, T, C> {
    fn on_tick(&mut self, tick: StoreTick) {
        let t = TiInstant::now_coarse();
        match tick {
            StoreTick::PdStoreHeartbeat => self.on_pd_store_heartbeat_tick(),
            StoreTick::SnapGc => self.on_snap_mgr_gc(),
            StoreTick::CompactLockCf => self.on_compact_lock_cf(),
            StoreTick::CompactCheck => self.on_compact_check_tick(),
            StoreTick::ConsistencyCheck => self.on_consistency_check_tick(),
            StoreTick::CleanupImportSST => self.on_cleanup_import_sst_tick(),
        }
        let elapsed = t.elapsed();
        RAFT_EVENT_DURATION
            .get(tick.tag())
            .observe(duration_to_sec(elapsed) as f64);
        slow_log!(
            elapsed,
            "[store {}] handle timeout {:?}",
            self.fsm.store.id,
            tick
        );
    }

    fn handle_msgs(&mut self, msgs: &mut Vec<StoreMsg>) {
        for m in msgs.drain(..) {
            match m {
                StoreMsg::Tick(tick) => self.on_tick(tick),
                StoreMsg::RaftMessage(msg) => {
                    if let Err(e) = self.on_raft_message(msg) {
                        error!(
                            "handle raft message failed";
                            "store_id" => self.fsm.store.id,
                            "err" => ?e
                        );
                    }
                }
                StoreMsg::CompactedEvent(event) => self.on_compaction_finished(event),
                StoreMsg::ValidateSSTResult { invalid_ssts } => {
                    self.on_validate_sst_result(invalid_ssts)
                }
                StoreMsg::ClearRegionSizeInRange { start_key, end_key } => {
                    self.clear_region_size_in_range(&start_key, &end_key)
                }
                StoreMsg::StoreUnreachable { store_id } => {
                    self.on_store_unreachable(store_id);
                }
                StoreMsg::Start { store } => self.start(store),
                #[cfg(any(test, feature = "testexport"))]
                StoreMsg::Validate(f) => f(&self.ctx.cfg),
                StoreMsg::UpdateReplicationMode(status) => self.on_update_replication_mode(status),
            }
        }
    }

    fn start(&mut self, store: metapb::Store) {
        if self.fsm.store.start_time.is_some() {
            panic!(
                "[store {}] unable to start again with meta {:?}",
                self.fsm.store.id, store
            );
        }
        self.fsm.store.id = store.get_id();
        self.fsm.store.start_time = Some(time::get_time());
        self.register_cleanup_import_sst_tick();
        self.register_compact_check_tick();
        self.register_pd_store_heartbeat_tick();
        self.register_compact_lock_cf_tick();
        self.register_snap_mgr_gc_tick();
        self.register_consistency_check_tick();
    }
}

pub struct RaftPoller<T: Transport + 'static, C: 'static> {
    tag: String,
    store_msg_buf: Vec<StoreMsg>,
    peer_msg_buf: Vec<PeerMsg<RocksSnapshot>>,
    previous_metrics: RaftMetrics,
    timer: TiInstant,
    poll_ctx: PollContext<T, C>,
    messages_per_tick: usize,
    cfg_tracker: Tracker<Config>,
}

impl<T: Transport, C: PdClient> RaftPoller<T, C> {
    fn handle_raft_ready(&mut self, peers: &mut [Box<PeerFsm<RocksSnapshot>>]) {
        // Only enable the fail point when the store id is equal to 3, which is
        // the id of slow store in tests.
        fail_point!("on_raft_ready", self.poll_ctx.store_id() == 3, |_| {});
        if self.poll_ctx.need_flush_trans
            && (!self.poll_ctx.kv_wb.is_empty() || !self.poll_ctx.raft_wb.is_empty())
        {
            self.poll_ctx.trans.flush();
            self.poll_ctx.need_flush_trans = false;
        }
        let ready_cnt = self.poll_ctx.ready_res.len();
        if ready_cnt != 0 && self.poll_ctx.cfg.early_apply {
            let mut batch_pos = 0;
            let mut ready_res = mem::replace(&mut self.poll_ctx.ready_res, vec![]);
            for (ready, invoke_ctx) in &mut ready_res {
                let region_id = invoke_ctx.region_id;
                if peers[batch_pos].region_id() == region_id {
                } else {
                    while peers[batch_pos].region_id() != region_id {
                        batch_pos += 1;
                    }
                }
                PeerFsmDelegate::new(&mut peers[batch_pos], &mut self.poll_ctx)
                    .handle_raft_ready_apply(ready, invoke_ctx);
            }
            self.poll_ctx.ready_res = ready_res;
        }
        self.poll_ctx.raft_metrics.ready.has_ready_region += ready_cnt as u64;
        fail_point!("raft_before_save");
        if !self.poll_ctx.kv_wb.is_empty() {
            let mut write_opts = WriteOptions::new();
            write_opts.set_sync(true);
            self.poll_ctx
                .engines
                .kv
                .write_opt(&self.poll_ctx.kv_wb, &write_opts)
                .unwrap_or_else(|e| {
                    panic!("{} failed to save append state result: {:?}", self.tag, e);
                });
            self.poll_ctx
                .raft_metrics
                .sync_events
                .sync_kvdb_ready_must_sync += 1;
            self.poll_ctx.raft_metrics.sync_events.sync_kvdb_count += 1;
            let data_size = self.poll_ctx.kv_wb.data_size();
            if data_size > KV_WB_SHRINK_SIZE {
                self.poll_ctx.kv_wb = self.poll_ctx.engines.kv.write_batch_with_cap(4 * 1024);
            } else {
                self.poll_ctx.kv_wb.clear();
            }
        }
        fail_point!("raft_between_save");
        let mut sync = self.poll_ctx.sync_log || !self.poll_ctx.cfg.delay_sync_enabled();
        let current_ts = timespec_to_nanos(TiInstant::now_coarse());
        if !sync {
            sync = self.poll_ctx.check_sync_with_ready(current_ts);
        }
        if !self.poll_ctx.raft_wb.is_empty() {
            fail_point!(
                "raft_before_save_on_store_1",
                self.poll_ctx.store_id() == 1,
                |_| {}
            );
            let mut write_opts = WriteOptions::new();
            write_opts.set_sync(sync);
            self.poll_ctx
                .engines
                .raft
                .write_opt(&self.poll_ctx.raft_wb, &write_opts)
                .unwrap_or_else(|e| {
                    panic!("{} failed to save raft append result: {:?}", self.tag, e);
                });
            if sync {
                self.poll_ctx.raft_metrics.sync_events.sync_raftdb_count += 1;
            }
            let data_size = self.poll_ctx.raft_wb.data_size();
            if data_size > RAFT_WB_SHRINK_SIZE {
                self.poll_ctx.raft_wb = self.poll_ctx.engines.raft.write_batch_with_cap(4 * 1024);
            } else {
                self.poll_ctx.raft_wb.clear();
            }
        }

        report_perf_context!(
            self.poll_ctx.perf_context_statistics,
            STORE_PERF_CONTEXT_TIME_HISTOGRAM_STATIC
        );
        fail_point!("raft_after_save");

        if sync {
            self.poll_ctx.after_synced(current_ts);
        }

        if ready_cnt != 0 {
            let mut batch_pos = 0;
            let mut ready_res = mem::take(&mut self.poll_ctx.ready_res);
            for (ready, invoke_ctx) in ready_res.drain(..) {
                let region_id = invoke_ctx.region_id;
                if peers[batch_pos].region_id() == region_id {
                } else {
                    while peers[batch_pos].region_id() != region_id {
                        batch_pos += 1;
                    }
                }
                PeerFsmDelegate::new(&mut peers[batch_pos], &mut self.poll_ctx)
                    .post_raft_ready_append(ready, invoke_ctx);
                let idx = peers[batch_pos].peer.raft_group.raft.raft_log.last_index();
                if sync {
                    peers[batch_pos].peer.on_synced(idx);
                } else {
                    self.poll_ctx.unsynced_regions.insert((region_id, idx));
                }
            }
        }
        let dur = self.timer.elapsed();
        if !self.poll_ctx.store_stat.is_busy {
            let election_timeout = Duration::from_millis(
                self.poll_ctx.cfg.raft_base_tick_interval.as_millis()
                    * self.poll_ctx.cfg.raft_election_timeout_ticks as u64,
            );
            if dur >= election_timeout {
                self.poll_ctx.store_stat.is_busy = true;
            }
        }

        self.poll_ctx
            .raft_metrics
            .append_log
            .observe(duration_to_sec(dur) as f64);

        slow_log!(
            dur,
            "{} handle {} pending peers include {} ready, {} entries, {} messages and {} \
             snapshots",
            self.tag,
            self.poll_ctx.pending_count,
            ready_cnt,
            self.poll_ctx.raft_metrics.ready.append - self.previous_metrics.ready.append,
            self.poll_ctx.raft_metrics.ready.message - self.previous_metrics.ready.message,
            self.poll_ctx.raft_metrics.ready.snapshot - self.previous_metrics.ready.snapshot
        );
    }
}

impl<T: Transport, C: PdClient> PollHandler<PeerFsm<RocksSnapshot>, StoreFsm> for RaftPoller<T, C> {
    fn begin(&mut self, _batch_size: usize) {
        self.previous_metrics = self.poll_ctx.raft_metrics.clone();
        self.poll_ctx.pending_count = 0;
        self.poll_ctx.sync_log = false;
        self.poll_ctx.has_ready = false;
        self.timer = TiInstant::now_coarse();
        // update config
        self.poll_ctx.perf_context_statistics.start();
        if let Some(incoming) = self.cfg_tracker.any_new() {
            match Ord::cmp(
                &incoming.messages_per_tick,
                &self.poll_ctx.cfg.messages_per_tick,
            ) {
                CmpOrdering::Greater => {
                    self.store_msg_buf.reserve(incoming.messages_per_tick);
                    self.peer_msg_buf.reserve(incoming.messages_per_tick);
                    self.messages_per_tick = incoming.messages_per_tick;
                }
                CmpOrdering::Less => {
                    self.store_msg_buf.shrink_to(incoming.messages_per_tick);
                    self.peer_msg_buf.shrink_to(incoming.messages_per_tick);
                    self.messages_per_tick = incoming.messages_per_tick;
                }
                _ => {}
            }
            self.poll_ctx.cfg = incoming.clone();
        }
    }

    fn handle_control(&mut self, store: &mut StoreFsm) -> Option<usize> {
        let mut expected_msg_count = None;
        while self.store_msg_buf.len() < self.messages_per_tick {
            match store.receiver.try_recv() {
                Ok(msg) => self.store_msg_buf.push(msg),
                Err(TryRecvError::Empty) => {
                    expected_msg_count = Some(0);
                    break;
                }
                Err(TryRecvError::Disconnected) => {
                    store.store.stopped = true;
                    expected_msg_count = Some(0);
                    break;
                }
            }
        }
        let mut delegate = StoreFsmDelegate {
            fsm: store,
            ctx: &mut self.poll_ctx,
        };
        delegate.handle_msgs(&mut self.store_msg_buf);
        expected_msg_count
    }

    fn handle_normal(&mut self, peer: &mut PeerFsm<RocksSnapshot>) -> Option<usize> {
        let mut expected_msg_count = None;

        fail_point!(
            "pause_on_peer_collect_message",
            peer.peer_id() == 1,
            |_| unreachable!()
        );

        while self.peer_msg_buf.len() < self.messages_per_tick {
            match peer.receiver.try_recv() {
                // TODO: we may need a way to optimize the message copy.
                Ok(msg) => {
                    fail_point!(
                        "pause_on_peer_destroy_res",
                        peer.peer_id() == 1
                            && match msg {
                                PeerMsg::ApplyRes {
                                    res: ApplyTaskRes::Destroy { .. },
                                } => true,
                                _ => false,
                            },
                        |_| unreachable!()
                    );
                    self.peer_msg_buf.push(msg);
                }
                Err(TryRecvError::Empty) => {
                    expected_msg_count = Some(0);
                    break;
                }
                Err(TryRecvError::Disconnected) => {
                    peer.stop();
                    expected_msg_count = Some(0);
                    break;
                }
            }
        }

        let mut delegate = PeerFsmDelegate::new(peer, &mut self.poll_ctx);
        delegate.handle_msgs(&mut self.peer_msg_buf);
        delegate.collect_ready();
        expected_msg_count
    }

    fn end(&mut self, peers: &mut [Box<PeerFsm<RocksSnapshot>>]) {
        if self.poll_ctx.has_ready {
            self.handle_raft_ready(peers);
        } else {
            self.poll_ctx.check_sync_without_ready();
        }
        self.poll_ctx.current_time = None;
        self.poll_ctx
            .raft_metrics
            .process_ready
            .observe(duration_to_sec(self.timer.elapsed()) as f64);
        self.poll_ctx.raft_metrics.flush();
        self.poll_ctx.store_stat.flush();
    }

    fn pause(&mut self) {
        self.poll_ctx.on_pause_check_sync();
        if self.poll_ctx.need_flush_trans {
            self.poll_ctx.trans.flush();
            self.poll_ctx.need_flush_trans = false;
        }
    }
}

pub struct RaftPollerBuilder<T, C> {
    pub cfg: Arc<VersionTrack<Config>>,
    pub store: metapb::Store,
    pd_scheduler: FutureScheduler<PdTask<RocksEngine>>,
    consistency_check_scheduler: Scheduler<ConsistencyCheckTask<RocksSnapshot>>,
    split_check_scheduler: Scheduler<SplitCheckTask>,
    cleanup_scheduler: Scheduler<CleanupTask>,
    raftlog_gc_scheduler: Scheduler<RaftlogGcTask<RocksEngine>>,
    pub region_scheduler: Scheduler<RegionTask<RocksSnapshot>>,
    apply_router: ApplyRouter,
    pub router: RaftRouter<RocksSnapshot>,
    pub importer: Arc<SSTImporter>,
    store_meta: Arc<Mutex<StoreMeta>>,
    future_poller: ThreadPoolSender,
    snap_mgr: SnapManager<RocksEngine>,
    pub coprocessor_host: CoprocessorHost<RocksEngine>,
    trans: T,
    pd_client: Arc<C>,
    global_stat: GlobalStoreStat,
    pub engines: KvEngines<RocksEngine, RocksEngine>,
    applying_snap_count: Arc<AtomicUsize>,
<<<<<<< HEAD
    last_sync_ts_in_ns: Arc<AtomicI64>,
=======
    global_replication_state: Arc<Mutex<GlobalReplicationState>>,
>>>>>>> c7425b2e
}

impl<T, C> RaftPollerBuilder<T, C> {
    /// Initialize this store. It scans the db engine, loads all regions
    /// and their peers from it, and schedules snapshot worker if necessary.
    /// WARN: This store should not be used before initialized.
    fn init(&mut self) -> Result<Vec<SenderFsmPair<RocksSnapshot>>> {
        // Scan region meta to get saved regions.
        let start_key = keys::REGION_META_MIN_KEY;
        let end_key = keys::REGION_META_MAX_KEY;
        let kv_engine = self.engines.kv.clone();
        let store_id = self.store.get_id();
        let mut total_count = 0;
        let mut tombstone_count = 0;
        let mut applying_count = 0;
        let mut region_peers = vec![];

        let t = Instant::now();
        let mut kv_wb = self.engines.kv.write_batch();
        let mut raft_wb = self.engines.raft.write_batch();
        let mut applying_regions = vec![];
        let mut merging_count = 0;
        let mut meta = self.store_meta.lock().unwrap();
        let mut replication_state = self.global_replication_state.lock().unwrap();
        kv_engine.scan_cf(CF_RAFT, start_key, end_key, false, |key, value| {
            let (region_id, suffix) = box_try!(keys::decode_region_meta_key(key));
            if suffix != keys::REGION_STATE_SUFFIX {
                return Ok(true);
            }

            total_count += 1;

            let mut local_state = RegionLocalState::default();
            local_state.merge_from_bytes(value)?;

            let region = local_state.get_region();
            if local_state.get_state() == PeerState::Tombstone {
                tombstone_count += 1;
                debug!("region is tombstone"; "region" => ?region, "store_id" => store_id);
                self.clear_stale_meta(&mut kv_wb, &mut raft_wb, &local_state);
                return Ok(true);
            }
            if local_state.get_state() == PeerState::Applying {
                // in case of restart happen when we just write region state to Applying,
                // but not write raft_local_state to raft rocksdb in time.
                box_try!(peer_storage::recover_from_applying_state(
                    &self.engines,
                    &mut raft_wb,
                    region_id
                ));
                applying_count += 1;
                applying_regions.push(region.clone());
                return Ok(true);
            }

            let (tx, mut peer) = box_try!(PeerFsm::create(
                store_id,
                &self.cfg.value(),
                self.region_scheduler.clone(),
                self.engines.clone(),
                region,
            ));
            peer.peer.init_replication_mode(&mut *replication_state);
            if local_state.get_state() == PeerState::Merging {
                info!("region is merging"; "region" => ?region, "store_id" => store_id);
                merging_count += 1;
                peer.set_pending_merge_state(local_state.get_merge_state().to_owned());
            }
            meta.region_ranges.insert(enc_end_key(region), region_id);
            meta.regions.insert(region_id, region.clone());
            // No need to check duplicated here, because we use region id as the key
            // in DB.
            region_peers.push((tx, peer));
            self.coprocessor_host.on_region_changed(
                region,
                RegionChangeEvent::Create,
                StateRole::Follower,
            );
            Ok(true)
        })?;

        if !kv_wb.is_empty() {
            let mut write_opts = WriteOptions::new();
            write_opts.set_sync(true);
            self.engines
                .kv
                .write_opt(&kv_wb, &write_opts)
                .unwrap_or_else(|e| {
                    panic!("failed to write kvdb {:?}", e);
                });
        }
        if !raft_wb.is_empty() {
            let mut write_opts = WriteOptions::new();
            write_opts.set_sync(true);
            self.engines
                .raft
                .write_opt(&raft_wb, &write_opts)
                .unwrap_or_else(|e| {
                    panic!("failed to write raftdb {:?}", e);
                });
        }

        // schedule applying snapshot after raft writebatch were written.
        for region in applying_regions {
            info!("region is applying snapshot"; "region" => ?region, "store_id" => store_id);
            let (tx, mut peer) = PeerFsm::create(
                store_id,
                &self.cfg.value(),
                self.region_scheduler.clone(),
                self.engines.clone(),
                &region,
            )?;
            peer.peer.init_replication_mode(&mut *replication_state);
            peer.schedule_applying_snapshot();
            meta.region_ranges
                .insert(enc_end_key(&region), region.get_id());
            meta.regions.insert(region.get_id(), region);
            region_peers.push((tx, peer));
        }

        info!(
            "start store";
            "store_id" => store_id,
            "region_count" => total_count,
            "tombstone_count" => tombstone_count,
            "applying_count" =>  applying_count,
            "merge_count" => merging_count,
            "takes" => ?t.elapsed(),
        );

        self.clear_stale_data(&meta)?;

        Ok(region_peers)
    }

    fn clear_stale_meta(
        &self,
        kv_wb: &mut RocksWriteBatch,
        raft_wb: &mut RocksWriteBatch,
        origin_state: &RegionLocalState,
    ) {
        let region = origin_state.get_region();
        let raft_key = keys::raft_state_key(region.get_id());
        let raft_state = match self.engines.raft.get_msg(&raft_key).unwrap() {
            // it has been cleaned up.
            None => return,
            Some(value) => value,
        };

        peer_storage::clear_meta(&self.engines, kv_wb, raft_wb, region.get_id(), &raft_state)
            .unwrap();
        let key = keys::region_state_key(region.get_id());
        kv_wb.put_msg_cf(CF_RAFT, &key, origin_state).unwrap();
    }

    /// `clear_stale_data` clean up all possible garbage data.
    fn clear_stale_data(&self, meta: &StoreMeta) -> Result<()> {
        let t = Instant::now();

        let mut ranges = Vec::new();
        let mut last_start_key = keys::data_key(b"");
        for region_id in meta.region_ranges.values() {
            let region = &meta.regions[region_id];
            let start_key = keys::enc_start_key(region);
            ranges.push((last_start_key, start_key));
            last_start_key = keys::enc_end_key(region);
        }
        ranges.push((last_start_key, keys::DATA_MAX_KEY.to_vec()));

        self.engines.kv.roughly_cleanup_ranges(&ranges)?;

        info!(
            "cleans up garbage data";
            "store_id" => self.store.get_id(),
            "garbage_range_count" => ranges.len(),
            "takes" => ?t.elapsed()
        );

        Ok(())
    }
}

impl<T, C> HandlerBuilder<PeerFsm<RocksSnapshot>, StoreFsm> for RaftPollerBuilder<T, C>
where
    T: Transport + 'static,
    C: PdClient + 'static,
{
    type Handler = RaftPoller<T, C>;

    fn build(&mut self) -> RaftPoller<T, C> {
        let ctx = PollContext {
            cfg: self.cfg.value().clone(),
            store: self.store.clone(),
            pd_scheduler: self.pd_scheduler.clone(),
            consistency_check_scheduler: self.consistency_check_scheduler.clone(),
            split_check_scheduler: self.split_check_scheduler.clone(),
            region_scheduler: self.region_scheduler.clone(),
            apply_router: self.apply_router.clone(),
            router: self.router.clone(),
            cleanup_scheduler: self.cleanup_scheduler.clone(),
            raftlog_gc_scheduler: self.raftlog_gc_scheduler.clone(),
            importer: self.importer.clone(),
            store_meta: self.store_meta.clone(),
            future_poller: self.future_poller.clone(),
            raft_metrics: RaftMetrics::default(),
            snap_mgr: self.snap_mgr.clone(),
            applying_snap_count: self.applying_snap_count.clone(),
            coprocessor_host: self.coprocessor_host.clone(),
            timer: SteadyTimer::default(),
            trans: BlockableTransport::new(
                self.trans.clone(),
                self.router.clone(),
                self.cfg.value().delay_sync_enabled(),
            ),
            pd_client: self.pd_client.clone(),
            global_replication_state: self.global_replication_state.clone(),
            global_stat: self.global_stat.clone(),
            store_stat: self.global_stat.local(),
            engines: self.engines.clone(),
            kv_wb: self.engines.kv.write_batch(),
            raft_wb: self.engines.raft.write_batch_with_cap(4 * 1024),
            pending_count: 0,
            sync_log: false,
            has_ready: false,
            ready_res: Vec::new(),
            need_flush_trans: false,
            current_time: None,
<<<<<<< HEAD
            global_last_sync_time: self.last_sync_ts_in_ns.clone(),
            local_last_sync_time: self.last_sync_ts_in_ns.load(Ordering::SeqCst),
            unsynced_regions: HashSet::default(),
=======
            perf_context_statistics: PerfContextStatistics::new(self.cfg.value().perf_level),
            node_start_time: Some(Instant::now()),
>>>>>>> c7425b2e
        };
        let tag = format!("[store {}]", ctx.store.get_id());
        RaftPoller {
            tag: tag.clone(),
            store_msg_buf: Vec::with_capacity(ctx.cfg.messages_per_tick),
            peer_msg_buf: Vec::with_capacity(ctx.cfg.messages_per_tick),
            previous_metrics: ctx.raft_metrics.clone(),
            timer: TiInstant::now_coarse(),
            messages_per_tick: ctx.cfg.messages_per_tick,
            poll_ctx: ctx,
            cfg_tracker: self.cfg.clone().tracker(tag),
        }
    }
}

struct Workers {
    pd_worker: FutureWorker<PdTask<RocksEngine>>,
    consistency_check_worker: Worker<ConsistencyCheckTask<RocksSnapshot>>,
    split_check_worker: Worker<SplitCheckTask>,
    // handle Compact, CleanupSST task
    cleanup_worker: Worker<CleanupTask>,
    raftlog_gc_worker: Worker<RaftlogGcTask<RocksEngine>>,
    region_worker: Worker<RegionTask<RocksSnapshot>>,
    coprocessor_host: CoprocessorHost<RocksEngine>,
    future_poller: ThreadPool,
}

pub struct RaftBatchSystem {
    system: BatchSystem<PeerFsm<RocksSnapshot>, StoreFsm>,
    apply_router: ApplyRouter,
    apply_system: ApplyBatchSystem,
    router: RaftRouter<RocksSnapshot>,
    workers: Option<Workers>,
}

impl RaftBatchSystem {
    pub fn router(&self) -> RaftRouter<RocksSnapshot> {
        self.router.clone()
    }

    pub fn apply_router(&self) -> ApplyRouter {
        self.apply_router.clone()
    }

    // TODO: reduce arguments
    pub fn spawn<T: Transport + 'static, C: PdClient + 'static>(
        &mut self,
        meta: metapb::Store,
        cfg: Arc<VersionTrack<Config>>,
        engines: KvEngines<RocksEngine, RocksEngine>,
        trans: T,
        pd_client: Arc<C>,
        mgr: SnapManager<RocksEngine>,
        pd_worker: FutureWorker<PdTask<RocksEngine>>,
        store_meta: Arc<Mutex<StoreMeta>>,
        mut coprocessor_host: CoprocessorHost<RocksEngine>,
        importer: Arc<SSTImporter>,
        split_check_worker: Worker<SplitCheckTask>,
        auto_split_controller: AutoSplitController,
        global_replication_state: Arc<Mutex<GlobalReplicationState>>,
    ) -> Result<()> {
        assert!(self.workers.is_none());
        // TODO: we can get cluster meta regularly too later.

        // TODO load coprocessors from configuration
        coprocessor_host
            .registry
            .register_admin_observer(100, BoxAdminObserver::new(SplitObserver));

        let workers = Workers {
            split_check_worker,
            region_worker: Worker::new("snapshot-worker"),
            pd_worker,
            consistency_check_worker: Worker::new("consistency-check"),
            cleanup_worker: Worker::new("cleanup-worker"),
            raftlog_gc_worker: Worker::new("raft-gc-worker"),
            coprocessor_host,
            future_poller: tokio_threadpool::Builder::new()
                .name_prefix("future-poller")
                .pool_size(cfg.value().future_poll_size)
                .build(),
        };
        let mut builder = RaftPollerBuilder {
            cfg,
            store: meta,
            engines,
            router: self.router.clone(),
            split_check_scheduler: workers.split_check_worker.scheduler(),
            region_scheduler: workers.region_worker.scheduler(),
            pd_scheduler: workers.pd_worker.scheduler(),
            consistency_check_scheduler: workers.consistency_check_worker.scheduler(),
            cleanup_scheduler: workers.cleanup_worker.scheduler(),
            raftlog_gc_scheduler: workers.raftlog_gc_worker.scheduler(),
            apply_router: self.apply_router.clone(),
            trans,
            pd_client,
            coprocessor_host: workers.coprocessor_host.clone(),
            importer,
            snap_mgr: mgr,
            global_replication_state,
            global_stat: GlobalStoreStat::default(),
            store_meta,
            applying_snap_count: Arc::new(AtomicUsize::new(0)),
            future_poller: workers.future_poller.sender().clone(),
            last_sync_ts_in_ns: Arc::new(AtomicI64::new(
                timespec_to_nanos(TiInstant::now_coarse()),
            )),
        };
        let region_peers = builder.init()?;
        let engine = builder.engines.kv.clone();
        if engine.support_write_batch_vec() {
            self.start_system::<T, C, RocksWriteBatchVec>(
                workers,
                region_peers,
                builder,
                auto_split_controller,
            )?;
        } else {
            self.start_system::<T, C, RocksWriteBatch>(
                workers,
                region_peers,
                builder,
                auto_split_controller,
            )?;
        }
        Ok(())
    }

    fn start_system<
        T: Transport + 'static,
        C: PdClient + 'static,
        W: WriteBatch + WriteBatchVecExt<RocksEngine> + 'static,
    >(
        &mut self,
        mut workers: Workers,
        region_peers: Vec<SenderFsmPair<RocksSnapshot>>,
        builder: RaftPollerBuilder<T, C>,
        auto_split_controller: AutoSplitController,
    ) -> Result<()> {
        builder.snap_mgr.init()?;

        let engines = builder.engines.clone();
        let snap_mgr = builder.snap_mgr.clone();
        let cfg = builder.cfg.value().clone();
        let store = builder.store.clone();
        let pd_client = builder.pd_client.clone();
        let importer = builder.importer.clone();

        let apply_poller_builder = ApplyPollerBuilder::<W>::new(
            &builder,
            ApplyNotifier::Router(self.router.clone()),
            self.apply_router.clone(),
        );
        self.apply_system
            .schedule_all(region_peers.iter().map(|pair| pair.1.get_peer()));

        {
            let mut meta = builder.store_meta.lock().unwrap();
            for (_, peer_fsm) in &region_peers {
                let peer = peer_fsm.get_peer();
                meta.readers
                    .insert(peer_fsm.region_id(), ReadDelegate::from_peer(peer));
            }
        }

        let router = Mutex::new(self.router.clone());
        pd_client.handle_reconnect(move || {
            router
                .lock()
                .unwrap()
                .broadcast_normal(|| PeerMsg::HeartbeatPd);
        });

        let tag = format!("raftstore-{}", store.get_id());
        self.system.spawn(tag, builder);
        let mut mailboxes = Vec::with_capacity(region_peers.len());
        let mut address = Vec::with_capacity(region_peers.len());
        for (tx, fsm) in region_peers {
            address.push(fsm.region_id());
            mailboxes.push((fsm.region_id(), BasicMailbox::new(tx, fsm)));
        }
        self.router.register_all(mailboxes);

        // Make sure Msg::Start is the first message each FSM received.
        for addr in address {
            self.router.force_send(addr, PeerMsg::Start).unwrap();
        }
        self.router
            .send_control(StoreMsg::Start {
                store: store.clone(),
            })
            .unwrap();

        self.apply_system
            .spawn("apply".to_owned(), apply_poller_builder);

        let region_runner = RegionRunner::new(
            engines.clone(),
            snap_mgr,
            cfg.snap_apply_batch_size.0 as usize,
            cfg.use_delete_range,
            workers.coprocessor_host.clone(),
            self.router(),
        );
        let timer = region_runner.new_timer();
        box_try!(workers.region_worker.start_with_timer(region_runner, timer));

        let raftlog_gc_runner = RaftlogGcRunner::new(None);
        box_try!(workers.raftlog_gc_worker.start(raftlog_gc_runner));

        let compact_runner = CompactRunner::new(engines.kv.clone());
        let cleanup_sst_runner = CleanupSSTRunner::new(
            store.get_id(),
            self.router.clone(),
            Arc::clone(&importer),
            Arc::clone(&pd_client),
        );
        let cleanup_runner = CleanupRunner::new(compact_runner, cleanup_sst_runner);
        box_try!(workers.cleanup_worker.start(cleanup_runner));

        let pd_runner = PdRunner::new(
            store.get_id(),
            Arc::clone(&pd_client),
            self.router.clone(),
            engines.kv,
            workers.pd_worker.scheduler(),
            cfg.pd_store_heartbeat_tick_interval.0,
            auto_split_controller,
        );
        box_try!(workers.pd_worker.start(pd_runner));

        let consistency_check_runner = ConsistencyCheckRunner::new(self.router.clone());
        box_try!(workers
            .consistency_check_worker
            .start(consistency_check_runner));

        if let Err(e) = sys_util::thread::set_priority(sys_util::HIGH_PRI) {
            warn!("set thread priority for raftstore failed"; "error" => ?e);
        }
        self.workers = Some(workers);
        Ok(())
    }

    pub fn shutdown(&mut self) {
        if self.workers.is_none() {
            return;
        }
        let mut workers = self.workers.take().unwrap();
        // Wait all workers finish.
        let mut handles: Vec<Option<thread::JoinHandle<()>>> = vec![];
        handles.push(workers.split_check_worker.stop());
        handles.push(workers.region_worker.stop());
        handles.push(workers.pd_worker.stop());
        handles.push(workers.consistency_check_worker.stop());
        handles.push(workers.cleanup_worker.stop());
        handles.push(workers.raftlog_gc_worker.stop());
        self.apply_system.shutdown();
        self.system.shutdown();
        for h in handles {
            if let Some(h) = h {
                h.join().unwrap();
            }
        }
        workers.coprocessor_host.shutdown();
        workers.future_poller.shutdown_now().wait().unwrap();
    }
}

pub fn create_raft_batch_system(cfg: &Config) -> (RaftRouter<RocksSnapshot>, RaftBatchSystem) {
    let (store_tx, store_fsm) = StoreFsm::new(cfg);
    let (apply_router, apply_system) = create_apply_batch_system(&cfg);
    let (router, system) =
        batch_system::create_system(&cfg.store_batch_system, store_tx, store_fsm);
    let raft_router = RaftRouter { router };
    let system = RaftBatchSystem {
        system,
        workers: None,
        apply_router,
        apply_system,
        router: raft_router.clone(),
    };
    (raft_router, system)
}

impl<'a, T: Transport, C: PdClient> StoreFsmDelegate<'a, T, C> {
    /// Checks if the message is targeting a stale peer.
    ///
    /// Returns true means the message can be dropped silently.
    fn check_msg(&mut self, msg: &RaftMessage) -> Result<bool> {
        let region_id = msg.get_region_id();
        let from_epoch = msg.get_region_epoch();
        let msg_type = msg.get_message().get_msg_type();
        let from_store_id = msg.get_from_peer().get_store_id();
        let to_peer_id = msg.get_to_peer().get_id();

        // Check if the target peer is tombstone.
        let state_key = keys::region_state_key(region_id);
        let local_state: RegionLocalState =
            match self.ctx.engines.kv.get_msg_cf(CF_RAFT, &state_key)? {
                Some(state) => state,
                None => return Ok(false),
            };

        if local_state.get_state() != PeerState::Tombstone {
            // Maybe split, but not registered yet.
            self.ctx.raft_metrics.message_dropped.region_nonexistent += 1;
            if util::is_first_vote_msg(msg.get_message()) {
                let mut meta = self.ctx.store_meta.lock().unwrap();
                // Last check on whether target peer is created, otherwise, the
                // vote message will never be consumed.
                if meta.regions.contains_key(&region_id) {
                    return Ok(false);
                }
                meta.pending_votes.push(msg.to_owned());
                info!(
                    "region doesn't exist yet, wait for it to be split";
                    "region_id" => region_id
                );
                return Ok(true);
            }
            return Err(box_err!(
                "[region {}] region not exist but not tombstone: {:?}",
                region_id,
                local_state
            ));
        }
        debug!(
            "region is in tombstone state";
            "region_id" => region_id,
            "region_local_state" => ?local_state,
        );
        let region = local_state.get_region();
        let region_epoch = region.get_region_epoch();
        if local_state.has_merge_state() {
            info!(
                "merged peer receives a stale message";
                "region_id" => region_id,
                "current_region_epoch" => ?region_epoch,
                "msg_type" => ?msg_type,
            );

            let merge_target = if let Some(peer) = util::find_peer(region, from_store_id) {
                // Maybe the target is promoted from learner to voter, but the follower
                // doesn't know it. So we only compare peer id.
                assert_eq!(peer.get_id(), msg.get_from_peer().get_id());
                // Let stale peer decides whether it should wait for merging or just remove
                // itself.
                Some(local_state.get_merge_state().get_target().to_owned())
            } else {
                // If a peer is isolated before prepare_merge and conf remove, it should just
                // remove itself.
                None
            };
            self.ctx
                .handle_stale_msg(msg, region_epoch.clone(), true, merge_target);
            return Ok(true);
        }
        // The region in this peer is already destroyed
        if util::is_epoch_stale(from_epoch, region_epoch) {
            self.ctx.raft_metrics.message_dropped.region_tombstone_peer += 1;
            info!(
                "tombstone peer receives a stale message";
                "region_id" => region_id,
                "from_region_epoch" => ?from_epoch,
                "current_region_epoch" => ?region_epoch,
                "msg_type" => ?msg_type,
            );
            let mut need_gc_msg = util::is_vote_msg(msg.get_message());
            if msg.has_extra_msg() {
                // A learner can't vote so it sends the check-stale-peer msg to others to find out whether
                // it is removed due to conf change or merge.
                need_gc_msg |=
                    msg.get_extra_msg().get_type() == ExtraMessageType::MsgCheckStalePeer;
                // For backward compatibility
                need_gc_msg |= msg.get_extra_msg().get_type() == ExtraMessageType::MsgRegionWakeUp;
            }
            let not_exist = util::find_peer(region, from_store_id).is_none();
            self.ctx
                .handle_stale_msg(msg, region_epoch.clone(), need_gc_msg && not_exist, None);

            if need_gc_msg && !not_exist {
                let mut send_msg = RaftMessage::default();
                send_msg.set_region_id(region_id);
                send_msg.set_from_peer(msg.get_to_peer().clone());
                send_msg.set_to_peer(msg.get_from_peer().clone());
                send_msg.set_region_epoch(region_epoch.clone());
                let extra_msg = send_msg.mut_extra_msg();
                extra_msg.set_type(ExtraMessageType::MsgCheckStalePeerResponse);
                extra_msg.set_check_peers(region.get_peers().into());
                if let Err(e) = self.ctx.trans.send(send_msg) {
                    error!(
                        "send check stale peer response message failed";
                        "region_id" => region_id,
                        "err" => ?e
                    );
                }
                self.ctx.need_flush_trans = true;
            }

            return Ok(true);
        }
        // A tombstone peer may not apply the conf change log which removes itself.
        // In this case, the local epoch is stale and the local peer can be found from region.
        // We can compare the local peer id with to_peer_id to verify whether it is correct to create a new peer.
        if let Some(local_peer_id) =
            util::find_peer(region, self.ctx.store_id()).map(|r| r.get_id())
        {
            if to_peer_id <= local_peer_id {
                self.ctx.raft_metrics.message_dropped.region_tombstone_peer += 1;
                info!(
                    "tombstone peer receives a stale message, local_peer_id >= to_peer_id in msg";
                    "region_id" => region_id,
                    "local_peer_id" => local_peer_id,
                    "to_peer_id" => to_peer_id,
                    "msg_type" => ?msg_type
                );
                return Ok(true);
            }
        }
        Ok(false)
    }

    fn on_raft_message(&mut self, mut msg: RaftMessage) -> Result<()> {
        let region_id = msg.get_region_id();
        match self.ctx.router.send(region_id, PeerMsg::RaftMessage(msg)) {
            Ok(()) | Err(TrySendError::Full(_)) => return Ok(()),
            Err(TrySendError::Disconnected(_)) if self.ctx.router.is_shutdown() => return Ok(()),
            Err(TrySendError::Disconnected(PeerMsg::RaftMessage(m))) => msg = m,
            e => panic!(
                "[store {}] [region {}] unexpected redirect error: {:?}",
                self.fsm.store.id, region_id, e
            ),
        }

        debug!(
            "handle raft message";
            "from_peer_id" => msg.get_from_peer().get_id(),
            "to_peer_id" => msg.get_to_peer().get_id(),
            "store_id" => self.fsm.store.id,
            "region_id" => region_id,
            "msg_type" => ?msg.get_message().get_msg_type(),
        );

        if msg.get_to_peer().get_store_id() != self.ctx.store_id() {
            warn!(
                "store not match, ignore it";
                "store_id" => self.ctx.store_id(),
                "to_store_id" => msg.get_to_peer().get_store_id(),
                "region_id" => region_id,
            );
            self.ctx.raft_metrics.message_dropped.mismatch_store_id += 1;
            return Ok(());
        }

        if !msg.has_region_epoch() {
            error!(
                "missing epoch in raft message, ignore it";
                "region_id" => region_id,
            );
            self.ctx.raft_metrics.message_dropped.mismatch_region_epoch += 1;
            return Ok(());
        }
        if msg.get_is_tombstone() || msg.has_merge_target() {
            // Target tombstone peer doesn't exist, so ignore it.
            return Ok(());
        }
        if self.check_msg(&msg)? {
            return Ok(());
        }
        if !self.maybe_create_peer(region_id, &msg)? {
            return Ok(());
        }
        let _ = self.ctx.router.send(region_id, PeerMsg::RaftMessage(msg));
        Ok(())
    }

    /// If target peer doesn't exist, create it.
    ///
    /// return false to indicate that target peer is in invalid state or
    /// doesn't exist and can't be created.
    fn maybe_create_peer(&mut self, region_id: u64, msg: &RaftMessage) -> Result<bool> {
        let target = msg.get_to_peer();
        // we may encounter a message with larger peer id, which means
        // current peer is stale, then we should remove current peer
        let mut guard = self.ctx.store_meta.lock().unwrap();
        let meta: &mut StoreMeta = &mut *guard;
        if meta.regions.contains_key(&region_id) {
            return Ok(true);
        }

        if !is_initial_msg(msg.get_message()) {
            let msg_type = msg.get_message().get_msg_type();
            debug!(
                "target peer doesn't exist, stale message";
                "target_peer" => ?target,
                "region_id" => region_id,
                "msg_type" => ?msg_type,
            );
            self.ctx.raft_metrics.message_dropped.stale_msg += 1;
            return Ok(false);
        }

        let mut is_overlapped = false;
        let mut regions_to_destroy = vec![];
        for (_, id) in meta.region_ranges.range((
            Excluded(data_key(msg.get_start_key())),
            Unbounded::<Vec<u8>>,
        )) {
            let exist_region = &meta.regions[&id];
            if enc_start_key(exist_region) >= data_end_key(msg.get_end_key()) {
                break;
            }

            debug!(
                "msg is overlapped with exist region";
                "region_id" => region_id,
                "msg" => ?msg,
                "exist_region" => ?exist_region,
            );
            if util::is_first_vote_msg(msg.get_message()) {
                meta.pending_votes.push(msg.to_owned());
            }
            let (can_destroy, merge_to_this_peer) = maybe_destroy_source(
                meta,
                region_id,
                target.get_id(),
                exist_region.get_id(),
                msg.get_region_epoch().to_owned(),
            );
            if can_destroy {
                if !merge_to_this_peer {
                    regions_to_destroy.push(exist_region.get_id());
                } else {
                    error!(
                        "A new peer has a merge source peer";
                        "region_id" => region_id,
                        "peer_id" => target.get_id(),
                        "source_region" => ?exist_region,
                    );
                    if self.ctx.cfg.dev_assert {
                        panic!("something is wrong, maybe PD do not ensure all target peers exist before merging");
                    }
                }
                continue;
            }
            is_overlapped = true;
            if msg.get_region_epoch().get_version() > exist_region.get_region_epoch().get_version()
            {
                // If new region's epoch version is greater than exist region's, the exist region
                // may has been merged already.
                let _ = self.ctx.router.force_send(
                    exist_region.get_id(),
                    PeerMsg::CasualMessage(CasualMessage::RegionOverlapped),
                );
            }
        }
        if is_overlapped {
            self.ctx.raft_metrics.message_dropped.region_overlap += 1;
            return Ok(false);
        }

        for id in regions_to_destroy {
            self.ctx
                .router
                .force_send(
                    id,
                    PeerMsg::SignificantMsg(SignificantMsg::MergeResult {
                        target_region_id: region_id,
                        target: target.clone(),
                        result: MergeResultKind::Stale,
                    }),
                )
                .unwrap();
        }
        // New created peers should know it's learner or not.
        let (tx, mut peer) = PeerFsm::replicate(
            self.ctx.store_id(),
            &self.ctx.cfg,
            self.ctx.region_scheduler.clone(),
            self.ctx.engines.clone(),
            region_id,
            target.clone(),
        )?;
        let mut replication_state = self.ctx.global_replication_state.lock().unwrap();
        peer.peer.init_replication_mode(&mut *replication_state);
        drop(replication_state);
        // following snapshot may overlap, should insert into region_ranges after
        // snapshot is applied.
        meta.regions
            .insert(region_id, peer.get_peer().region().to_owned());
        let mailbox = BasicMailbox::new(tx, peer);
        self.ctx.router.register(region_id, mailbox);
        self.ctx
            .router
            .force_send(region_id, PeerMsg::Start)
            .unwrap();
        Ok(true)
    }

    fn on_compaction_finished(&mut self, event: CompactedEvent) {
        // If size declining is trivial, skip.
        let total_bytes_declined = if event.total_input_bytes > event.total_output_bytes {
            event.total_input_bytes - event.total_output_bytes
        } else {
            0
        };
        if total_bytes_declined < self.ctx.cfg.region_split_check_diff.0
            || total_bytes_declined * 10 < event.total_input_bytes
        {
            return;
        }

        let output_level_str = event.output_level.to_string();
        COMPACTION_DECLINED_BYTES
            .with_label_values(&[&output_level_str])
            .observe(total_bytes_declined as f64);

        // self.cfg.region_split_check_diff.0 / 16 is an experienced value.
        let mut region_declined_bytes = {
            let meta = self.ctx.store_meta.lock().unwrap();
            calc_region_declined_bytes(
                event,
                &meta.region_ranges,
                self.ctx.cfg.region_split_check_diff.0 / 16,
            )
        };

        COMPACTION_RELATED_REGION_COUNT
            .with_label_values(&[&output_level_str])
            .observe(region_declined_bytes.len() as f64);

        for (region_id, declined_bytes) in region_declined_bytes.drain(..) {
            let _ = self.ctx.router.send(
                region_id,
                PeerMsg::CasualMessage(CasualMessage::CompactionDeclinedBytes {
                    bytes: declined_bytes,
                }),
            );
        }
    }

    fn register_compact_check_tick(&self) {
        self.ctx.schedule_store_tick(
            StoreTick::CompactCheck,
            self.ctx.cfg.region_compact_check_interval.0,
        )
    }

    fn on_compact_check_tick(&mut self) {
        self.register_compact_check_tick();
        if self.ctx.cleanup_scheduler.is_busy() {
            debug!(
                "compact worker is busy, check space redundancy next time";
                "store_id" => self.fsm.store.id,
            );
            return;
        }

        if self
            .ctx
            .engines
            .kv
            .auto_compactions_is_disabled()
            .expect("cf")
        {
            debug!(
                "skip compact check when disabled auto compactions";
                "store_id" => self.fsm.store.id,
            );
            return;
        }

        // Start from last checked key.
        let mut ranges_need_check =
            Vec::with_capacity(self.ctx.cfg.region_compact_check_step as usize + 1);
        ranges_need_check.push(self.fsm.store.last_compact_checked_key.clone());

        let largest_key = {
            let meta = self.ctx.store_meta.lock().unwrap();
            if meta.region_ranges.is_empty() {
                debug!(
                    "there is no range need to check";
                    "store_id" => self.fsm.store.id
                );
                return;
            }

            // Collect continuous ranges.
            let left_ranges = meta.region_ranges.range((
                Excluded(self.fsm.store.last_compact_checked_key.clone()),
                Unbounded::<Key>,
            ));
            ranges_need_check.extend(
                left_ranges
                    .take(self.ctx.cfg.region_compact_check_step as usize)
                    .map(|(k, _)| k.to_owned()),
            );

            // Update last_compact_checked_key.
            meta.region_ranges.keys().last().unwrap().to_vec()
        };

        let last_key = ranges_need_check.last().unwrap().clone();
        if last_key == largest_key {
            // Range [largest key, DATA_MAX_KEY) also need to check.
            if last_key != keys::DATA_MAX_KEY.to_vec() {
                ranges_need_check.push(keys::DATA_MAX_KEY.to_vec());
            }
            // Next task will start from the very beginning.
            self.fsm.store.last_compact_checked_key = keys::DATA_MIN_KEY.to_vec();
        } else {
            self.fsm.store.last_compact_checked_key = last_key;
        }

        // Schedule the task.
        let cf_names = vec![CF_DEFAULT.to_owned(), CF_WRITE.to_owned()];
        if let Err(e) = self.ctx.cleanup_scheduler.schedule(CleanupTask::Compact(
            CompactTask::CheckAndCompact {
                cf_names,
                ranges: ranges_need_check,
                tombstones_num_threshold: self.ctx.cfg.region_compact_min_tombstones,
                tombstones_percent_threshold: self.ctx.cfg.region_compact_tombstones_percent,
            },
        )) {
            error!(
                "schedule space check task failed";
                "store_id" => self.fsm.store.id,
                "err" => ?e,
            );
        }
    }

    fn store_heartbeat_pd(&mut self) {
        let mut stats = StoreStats::default();

        let used_size = self.ctx.snap_mgr.get_total_snap_size();
        stats.set_used_size(used_size);
        stats.set_store_id(self.ctx.store_id());
        {
            let meta = self.ctx.store_meta.lock().unwrap();
            stats.set_region_count(meta.regions.len() as u32);
        }

        let snap_stats = self.ctx.snap_mgr.stats();
        stats.set_sending_snap_count(snap_stats.sending_count as u32);
        stats.set_receiving_snap_count(snap_stats.receiving_count as u32);
        STORE_SNAPSHOT_TRAFFIC_GAUGE_VEC
            .with_label_values(&["sending"])
            .set(snap_stats.sending_count as i64);
        STORE_SNAPSHOT_TRAFFIC_GAUGE_VEC
            .with_label_values(&["receiving"])
            .set(snap_stats.receiving_count as i64);

        let apply_snapshot_count = self.ctx.applying_snap_count.load(Ordering::SeqCst);
        stats.set_applying_snap_count(apply_snapshot_count as u32);
        STORE_SNAPSHOT_TRAFFIC_GAUGE_VEC
            .with_label_values(&["applying"])
            .set(apply_snapshot_count as i64);

        stats.set_start_time(self.fsm.store.start_time.unwrap().sec as u32);

        // report store write flow to pd
        stats.set_bytes_written(
            self.ctx
                .global_stat
                .stat
                .engine_total_bytes_written
                .swap(0, Ordering::SeqCst),
        );
        stats.set_keys_written(
            self.ctx
                .global_stat
                .stat
                .engine_total_keys_written
                .swap(0, Ordering::SeqCst),
        );

        stats.set_is_busy(
            self.ctx
                .global_stat
                .stat
                .is_busy
                .swap(false, Ordering::SeqCst),
        );

        let store_info = StoreInfo {
            engine: self.ctx.engines.kv.clone(),
            capacity: self.ctx.cfg.capacity.0,
        };

        let task = PdTask::StoreHeartbeat { stats, store_info };
        if let Err(e) = self.ctx.pd_scheduler.schedule(task) {
            error!("notify pd failed";
                "store_id" => self.fsm.store.id,
                "err" => ?e
            );
        }
    }

    fn on_pd_store_heartbeat_tick(&mut self) {
        self.store_heartbeat_pd();
        self.register_pd_store_heartbeat_tick();
    }

    fn handle_snap_mgr_gc(&mut self) -> Result<()> {
        fail_point!("peer_2_handle_snap_mgr_gc", self.fsm.store.id == 2, |_| Ok(
            ()
        ));
        let snap_keys = self.ctx.snap_mgr.list_idle_snap()?;
        if snap_keys.is_empty() {
            return Ok(());
        }
        let (mut last_region_id, mut keys) = (0, vec![]);
        let schedule_gc_snap = |region_id: u64, snaps| -> Result<()> {
            debug!(
                "schedule snap gc";
                "store_id" => self.fsm.store.id,
                "region_id" => region_id,
            );
            let gc_snap = PeerMsg::CasualMessage(CasualMessage::GcSnap { snaps });
            match self.ctx.router.send(region_id, gc_snap) {
                Ok(()) => Ok(()),
                Err(TrySendError::Disconnected(_)) if self.ctx.router.is_shutdown() => Ok(()),
                Err(TrySendError::Disconnected(PeerMsg::CasualMessage(
                    CasualMessage::GcSnap { snaps },
                ))) => {
                    // The snapshot exists because MsgAppend has been rejected. So the
                    // peer must have been exist. But now it's disconnected, so the peer
                    // has to be destroyed instead of being created.
                    info!(
                        "region is disconnected, remove snaps";
                        "region_id" => region_id,
                        "snaps" => ?snaps,
                    );
                    for (key, is_sending) in snaps {
                        let snap = if is_sending {
                            self.ctx.snap_mgr.get_snapshot_for_sending(&key)?
                        } else {
                            self.ctx.snap_mgr.get_snapshot_for_applying(&key)?
                        };
                        self.ctx
                            .snap_mgr
                            .delete_snapshot(&key, snap.as_ref(), false);
                    }
                    Ok(())
                }
                Err(TrySendError::Full(_)) => Ok(()),
                Err(TrySendError::Disconnected(_)) => unreachable!(),
            }
        };
        for (key, is_sending) in snap_keys {
            if last_region_id == key.region_id {
                keys.push((key, is_sending));
                continue;
            }

            if !keys.is_empty() {
                schedule_gc_snap(last_region_id, keys)?;
                keys = vec![];
            }

            last_region_id = key.region_id;
            keys.push((key, is_sending));
        }
        if !keys.is_empty() {
            schedule_gc_snap(last_region_id, keys)?;
        }
        Ok(())
    }

    fn on_snap_mgr_gc(&mut self) {
        if let Err(e) = self.handle_snap_mgr_gc() {
            error!(
                "handle gc snap failed";
                "store_id" => self.fsm.store.id,
                "err" => ?e
            );
        }
        self.register_snap_mgr_gc_tick();
    }

    fn on_compact_lock_cf(&mut self) {
        // Create a compact lock cf task(compact whole range) and schedule directly.
        let lock_cf_bytes_written = self
            .ctx
            .global_stat
            .stat
            .lock_cf_bytes_written
            .load(Ordering::SeqCst);
        if lock_cf_bytes_written > self.ctx.cfg.lock_cf_compact_bytes_threshold.0 {
            self.ctx
                .global_stat
                .stat
                .lock_cf_bytes_written
                .fetch_sub(lock_cf_bytes_written, Ordering::SeqCst);

            let task = CompactTask::Compact {
                cf_name: String::from(CF_LOCK),
                start_key: None,
                end_key: None,
            };
            if let Err(e) = self
                .ctx
                .cleanup_scheduler
                .schedule(CleanupTask::Compact(task))
            {
                error!(
                    "schedule compact lock cf task failed";
                    "store_id" => self.fsm.store.id,
                    "err" => ?e,
                );
            }
        }

        self.register_compact_lock_cf_tick();
    }

    fn register_pd_store_heartbeat_tick(&self) {
        self.ctx.schedule_store_tick(
            StoreTick::PdStoreHeartbeat,
            self.ctx.cfg.pd_store_heartbeat_tick_interval.0,
        );
    }

    fn register_snap_mgr_gc_tick(&self) {
        self.ctx
            .schedule_store_tick(StoreTick::SnapGc, self.ctx.cfg.snap_mgr_gc_tick_interval.0)
    }

    fn register_compact_lock_cf_tick(&self) {
        self.ctx.schedule_store_tick(
            StoreTick::CompactLockCf,
            self.ctx.cfg.lock_cf_compact_interval.0,
        )
    }
}

impl<'a, T: Transport, C: PdClient> StoreFsmDelegate<'a, T, C> {
    fn on_validate_sst_result(&mut self, ssts: Vec<SstMeta>) {
        if ssts.is_empty() {
            return;
        }
        // A stale peer can still ingest a stale SST before it is
        // destroyed. We need to make sure that no stale peer exists.
        let mut delete_ssts = Vec::new();
        {
            let meta = self.ctx.store_meta.lock().unwrap();
            for sst in ssts {
                if !meta.regions.contains_key(&sst.get_region_id()) {
                    delete_ssts.push(sst);
                }
            }
        }
        if delete_ssts.is_empty() {
            return;
        }

        let task = CleanupSSTTask::DeleteSST { ssts: delete_ssts };
        if let Err(e) = self
            .ctx
            .cleanup_scheduler
            .schedule(CleanupTask::CleanupSST(task))
        {
            error!(
                "schedule to delete ssts failed";
                "store_id" => self.fsm.store.id,
                "err" => ?e,
            );
        }
    }

    fn on_cleanup_import_sst(&mut self) -> Result<()> {
        let mut delete_ssts = Vec::new();
        let mut validate_ssts = Vec::new();

        let ssts = box_try!(self.ctx.importer.list_ssts());
        if ssts.is_empty() {
            return Ok(());
        }
        {
            let meta = self.ctx.store_meta.lock().unwrap();
            for sst in ssts {
                if let Some(r) = meta.regions.get(&sst.get_region_id()) {
                    let region_epoch = r.get_region_epoch();
                    if util::is_epoch_stale(sst.get_region_epoch(), region_epoch) {
                        // If the SST epoch is stale, it will not be ingested anymore.
                        delete_ssts.push(sst);
                    }
                } else {
                    // If the peer doesn't exist, we need to validate the SST through PD.
                    validate_ssts.push(sst);
                }
            }
        }

        if !delete_ssts.is_empty() {
            let task = CleanupSSTTask::DeleteSST { ssts: delete_ssts };
            if let Err(e) = self
                .ctx
                .cleanup_scheduler
                .schedule(CleanupTask::CleanupSST(task))
            {
                error!(
                    "schedule to delete ssts failed";
                    "store_id" => self.fsm.store.id,
                    "err" => ?e
                );
            }
        }

        if !validate_ssts.is_empty() {
            let task = CleanupSSTTask::ValidateSST {
                ssts: validate_ssts,
            };
            if let Err(e) = self
                .ctx
                .cleanup_scheduler
                .schedule(CleanupTask::CleanupSST(task))
            {
                error!(
                   "schedule to validate ssts failed";
                   "store_id" => self.fsm.store.id,
                   "err" => ?e,
                );
            }
        }

        Ok(())
    }

    fn register_consistency_check_tick(&mut self) {
        self.ctx.schedule_store_tick(
            StoreTick::ConsistencyCheck,
            self.ctx.cfg.consistency_check_interval.0,
        )
    }

    fn on_consistency_check_tick(&mut self) {
        self.register_consistency_check_tick();
        if self.ctx.consistency_check_scheduler.is_busy() {
            return;
        }
        let (mut target_region_id, mut oldest) = (0, Instant::now());
        let target_peer = {
            let meta = self.ctx.store_meta.lock().unwrap();
            for region_id in meta.regions.keys() {
                match self.fsm.store.consistency_check_time.get(region_id) {
                    Some(time) => {
                        if *time < oldest {
                            oldest = *time;
                            target_region_id = *region_id;
                        }
                    }
                    None => {
                        target_region_id = *region_id;
                        break;
                    }
                }
            }
            if target_region_id == 0 {
                return;
            }
            match util::find_peer(&meta.regions[&target_region_id], self.ctx.store_id()) {
                None => return,
                Some(p) => p.clone(),
            }
        };
        info!(
            "scheduling consistency check for region";
            "store_id" => self.fsm.store.id,
            "region_id" => target_region_id,
        );
        self.fsm
            .store
            .consistency_check_time
            .insert(target_region_id, Instant::now());
        let mut request = new_admin_request(target_region_id, target_peer);
        let mut admin = AdminRequest::default();
        admin.set_cmd_type(AdminCmdType::ComputeHash);
        request.set_admin_request(admin);

        let _ = self.ctx.router.send(
            target_region_id,
            PeerMsg::RaftCommand(RaftCommand::new(request, Callback::None)),
        );
    }

    fn on_cleanup_import_sst_tick(&mut self) {
        if let Err(e) = self.on_cleanup_import_sst() {
            error!(
                "cleanup import sst failed";
                "store_id" => self.fsm.store.id,
                "err" => ?e,
            );
        }
        self.register_cleanup_import_sst_tick();
    }

    fn register_cleanup_import_sst_tick(&self) {
        self.ctx.schedule_store_tick(
            StoreTick::CleanupImportSST,
            self.ctx.cfg.cleanup_import_sst_interval.0,
        )
    }

    fn clear_region_size_in_range(&mut self, start_key: &[u8], end_key: &[u8]) {
        let start_key = data_key(start_key);
        let end_key = data_end_key(end_key);

        let mut regions = vec![];
        {
            let meta = self.ctx.store_meta.lock().unwrap();
            for (_, region_id) in meta
                .region_ranges
                .range((Excluded(start_key), Included(end_key)))
            {
                regions.push(*region_id);
            }
        }
        for region_id in regions {
            let _ = self.ctx.router.send(
                region_id,
                PeerMsg::CasualMessage(CasualMessage::ClearRegionSize),
            );
        }
    }

    fn on_store_unreachable(&mut self, store_id: u64) {
        let now = Instant::now();
        if self
            .fsm
            .store
            .last_unreachable_report
            .get(&store_id)
            .map_or(UNREACHABLE_BACKOFF, |t| now.duration_since(*t))
            < UNREACHABLE_BACKOFF
        {
            return;
        }
        info!(
            "broadcasting unreachable";
            "store_id" => self.fsm.store.id,
            "unreachable_store_id" => store_id,
        );
        self.fsm.store.last_unreachable_report.insert(store_id, now);
        // It's possible to acquire the lock and only send notification to
        // involved regions. However loop over all the regions can take a
        // lot of time, which may block other operations.
        self.ctx.router.report_unreachable(store_id);
    }

    fn on_update_replication_mode(&mut self, status: ReplicationStatus) {
        let mut state = self.ctx.global_replication_state.lock().unwrap();
        if state.status().mode == status.mode {
            if status.get_mode() == ReplicationMode::Majority {
                return;
            }
            let exist_dr = state.status().get_dr_auto_sync();
            let dr = status.get_dr_auto_sync();
            if exist_dr.state_id == dr.state_id && exist_dr.state == dr.state {
                return;
            }
        }
        info!("updating replication mode"; "status" => ?status);
        state.set_status(status);
        drop(state);
        self.ctx.router.report_status_update()
    }
}

fn size_change_filter(info: &RocksCompactionJobInfo) -> bool {
    // When calculating region size, we only consider write and default
    // column families.
    let cf = info.cf_name();
    if cf != CF_WRITE && cf != CF_DEFAULT {
        return false;
    }
    // Compactions in level 0 and level 1 are very frequently.
    if info.output_level() < 2 {
        return false;
    }

    true
}

pub fn new_compaction_listener(ch: RaftRouter<RocksSnapshot>) -> CompactionListener {
    let ch = Mutex::new(ch);
    let compacted_handler = Box::new(move |compacted_event: CompactedEvent| {
        let ch = ch.lock().unwrap();
        if let Err(e) = ch.send_control(StoreMsg::CompactedEvent(compacted_event)) {
            error!(
                "send compaction finished event to raftstore failed"; "err" => ?e,
            );
        }
    });
    CompactionListener::new(compacted_handler, Some(size_change_filter))
}

fn calc_region_declined_bytes(
    event: CompactedEvent,
    region_ranges: &BTreeMap<Key, u64>,
    bytes_threshold: u64,
) -> Vec<(u64, u64)> {
    // Calculate influenced regions.
    let mut influenced_regions = vec![];
    for (end_key, region_id) in
        region_ranges.range((Excluded(event.start_key), Included(event.end_key.clone())))
    {
        influenced_regions.push((region_id, end_key.clone()));
    }
    if let Some((end_key, region_id)) = region_ranges
        .range((Included(event.end_key), Unbounded))
        .next()
    {
        influenced_regions.push((region_id, end_key.clone()));
    }

    // Calculate declined bytes for each region.
    // `end_key` in influenced_regions are in incremental order.
    let mut region_declined_bytes = vec![];
    let mut last_end_key: Vec<u8> = vec![];
    for (region_id, end_key) in influenced_regions {
        let mut old_size = 0;
        for prop in &event.input_props {
            old_size += prop.get_approximate_size_in_range(&last_end_key, &end_key);
        }
        let mut new_size = 0;
        for prop in &event.output_props {
            new_size += prop.get_approximate_size_in_range(&last_end_key, &end_key);
        }
        last_end_key = end_key;

        // Filter some trivial declines for better performance.
        if old_size > new_size && old_size - new_size > bytes_threshold {
            region_declined_bytes.push((*region_id, old_size - new_size));
        }
    }

    region_declined_bytes
}

#[cfg(test)]
mod tests {
    use engine_rocks::RangeOffsets;
    use engine_rocks::RangeProperties;

    use super::*;

    #[test]
    fn test_calc_region_declined_bytes() {
        let prop = RangeProperties {
            offsets: vec![
                (
                    b"a".to_vec(),
                    RangeOffsets {
                        size: 4 * 1024,
                        keys: 1,
                    },
                ),
                (
                    b"b".to_vec(),
                    RangeOffsets {
                        size: 8 * 1024,
                        keys: 2,
                    },
                ),
                (
                    b"c".to_vec(),
                    RangeOffsets {
                        size: 12 * 1024,
                        keys: 3,
                    },
                ),
            ],
        };
        let event = CompactedEvent {
            cf: "default".to_owned(),
            output_level: 3,
            total_input_bytes: 12 * 1024,
            total_output_bytes: 0,
            start_key: prop.smallest_key().unwrap(),
            end_key: prop.largest_key().unwrap(),
            input_props: vec![prop],
            output_props: vec![],
        };

        let mut region_ranges = BTreeMap::new();
        region_ranges.insert(b"a".to_vec(), 1);
        region_ranges.insert(b"b".to_vec(), 2);
        region_ranges.insert(b"c".to_vec(), 3);

        let declined_bytes = calc_region_declined_bytes(event, &region_ranges, 1024);
        let expected_declined_bytes = vec![(2, 8192), (3, 4096)];
        assert_eq!(declined_bytes, expected_declined_bytes);
    }
}<|MERGE_RESOLUTION|>--- conflicted
+++ resolved
@@ -51,12 +51,8 @@
 use crate::store::metrics::*;
 use crate::store::peer_storage::{self, HandleRaftReadyContext, InvokeContext};
 use crate::store::transport::Transport;
-<<<<<<< HEAD
-use crate::store::util::is_initial_msg;
 use crate::store::util::timespec_to_nanos;
-=======
 use crate::store::util::{is_initial_msg, PerfContextStatistics};
->>>>>>> c7425b2e
 use crate::store::worker::{
     AutoSplitController, CleanupRunner, CleanupSSTRunner, CleanupSSTTask, CleanupTask,
     CompactRunner, CompactTask, ConsistencyCheckRunner, ConsistencyCheckTask, PdRunner,
@@ -64,13 +60,8 @@
 };
 use crate::store::PdTask;
 use crate::store::{
-<<<<<<< HEAD
-    util, Callback, CasualMessage, PeerMsg, PeerMsgTrivialInfo, RaftCommand, SignificantMsg,
-    SnapManager, SnapshotDeleter, StoreMsg, StoreTick,
-=======
     util, Callback, CasualMessage, GlobalReplicationState, MergeResultKind, PeerMsg, RaftCommand,
-    SignificantMsg, SnapManager, StoreMsg, StoreTick,
->>>>>>> c7425b2e
+    SignificantMsg, SnapManager, StoreMsg, StoreTick, PeerMsgTrivialInfo,
 };
 
 use crate::Result;
@@ -78,7 +69,7 @@
 use keys::{self, data_end_key, data_key, enc_end_key, enc_start_key};
 use pd_client::PdClient;
 use sst_importer::SSTImporter;
-use tikv_util::collections::HashMap;
+use tikv_util::collections::{HashMap, HashSet};
 use tikv_util::config::{Tracker, VersionTrack};
 use tikv_util::mpsc::{self, LooseBoundedSender, Receiver};
 use tikv_util::time::{duration_to_sec, Instant as TiInstant};
@@ -247,13 +238,13 @@
 
 pub struct BlockableTransport<T: Transport + 'static> {
     trans: T,
-    router: RaftRouter<RocksEngine>,
+    router: RaftRouter<RocksSnapshot>,
     cache: Vec<(RaftMessage, PeerMsgTrivialInfo)>,
     enabled: bool,
 }
 
 impl<T: Transport + 'static> BlockableTransport<T> {
-    pub fn new(trans: T, router: RaftRouter<RocksEngine>, enabled: bool) -> BlockableTransport<T> {
+    pub fn new(trans: T, router: RaftRouter<RocksSnapshot>, enabled: bool) -> BlockableTransport<T> {
         BlockableTransport {
             trans,
             router,
@@ -375,20 +366,14 @@
     pub ready_res: Vec<(Ready, InvokeContext)>,
     pub need_flush_trans: bool,
     pub current_time: Option<Timespec>,
-<<<<<<< HEAD
+    pub perf_context_statistics: PerfContextStatistics,
+    pub node_start_time: Option<Instant>,
     pub global_last_sync_time: Arc<AtomicI64>,
     pub local_last_sync_time: i64,
     pub unsynced_regions: HashSet<(u64, u64)>,
 }
 
-impl<T: Transport + 'static, C> HandleRaftReadyContext for PollContext<T, C> {
-=======
-    pub perf_context_statistics: PerfContextStatistics,
-    pub node_start_time: Option<Instant>,
-}
-
-impl<T, C> HandleRaftReadyContext<RocksWriteBatch, RocksWriteBatch> for PollContext<T, C> {
->>>>>>> c7425b2e
+impl<T: Transport + 'static, C> HandleRaftReadyContext<RocksWriteBatch, RocksWriteBatch> for PollContext<T, C> {
     fn wb_mut(&mut self) -> (&mut RocksWriteBatch, &mut RocksWriteBatch) {
         (&mut self.kv_wb, &mut self.raft_wb)
     }
@@ -1051,11 +1036,8 @@
     global_stat: GlobalStoreStat,
     pub engines: KvEngines<RocksEngine, RocksEngine>,
     applying_snap_count: Arc<AtomicUsize>,
-<<<<<<< HEAD
+    global_replication_state: Arc<Mutex<GlobalReplicationState>>,
     last_sync_ts_in_ns: Arc<AtomicI64>,
-=======
-    global_replication_state: Arc<Mutex<GlobalReplicationState>>,
->>>>>>> c7425b2e
 }
 
 impl<T, C> RaftPollerBuilder<T, C> {
@@ -1283,14 +1265,11 @@
             ready_res: Vec::new(),
             need_flush_trans: false,
             current_time: None,
-<<<<<<< HEAD
+            perf_context_statistics: PerfContextStatistics::new(self.cfg.value().perf_level),
+            node_start_time: Some(Instant::now()),
             global_last_sync_time: self.last_sync_ts_in_ns.clone(),
             local_last_sync_time: self.last_sync_ts_in_ns.load(Ordering::SeqCst),
             unsynced_regions: HashSet::default(),
-=======
-            perf_context_statistics: PerfContextStatistics::new(self.cfg.value().perf_level),
-            node_start_time: Some(Instant::now()),
->>>>>>> c7425b2e
         };
         let tag = format!("[store {}]", ctx.store.get_id());
         RaftPoller {
