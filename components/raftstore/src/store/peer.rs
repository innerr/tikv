// Copyright 2016 TiKV Project Authors. Licensed under Apache-2.0.

use std::cell::RefCell;
use std::collections::VecDeque;
use std::sync::atomic::{AtomicUsize, Ordering};
use std::sync::{Arc, Mutex};
use std::time::{Duration, Instant};
use std::{cmp, mem, u64, usize};

use crossbeam::atomic::AtomicCell;
use engine_traits::{KvEngine, KvEngines, Snapshot, WriteOptions};
use kvproto::kvrpcpb::ExtraOp as TxnExtraOp;
use kvproto::metapb;
use kvproto::pdpb::PeerStats;
use kvproto::raft_cmdpb::{
    AdminCmdType, AdminResponse, CmdType, CommitMergeRequest, RaftCmdRequest, RaftCmdResponse,
    TransferLeaderRequest, TransferLeaderResponse,
};
use kvproto::raft_serverpb::{
    ExtraMessage, ExtraMessageType, MergeState, PeerState, RaftApplyState, RaftMessage,
};
use kvproto::replication_modepb::{
    DrAutoSyncState, RegionReplicationState, RegionReplicationStatus, ReplicationMode,
};
use protobuf::Message;
use raft::eraftpb::{self, ConfChangeType, EntryType, MessageType};
use raft::{
    self, Progress, ProgressState, RawNode, Ready, SnapshotStatus, StateRole, INVALID_INDEX,
    NO_LIMIT,
};
use smallvec::SmallVec;
use time::Timespec;
use txn_types::TxnExtra;
use uuid::Uuid;

use crate::coprocessor::{CoprocessorHost, RegionChangeEvent};
use crate::store::fsm::apply::CatchUpLogs;
use crate::store::fsm::store::BlockableTransport;
use crate::store::fsm::store::PollContext;
use crate::store::fsm::{apply, Apply, ApplyMetrics, ApplyTask, GroupState, Proposal};
use crate::store::worker::{ReadDelegate, ReadExecutor, ReadProgress, RegionTask};
use crate::store::{Callback, Config, GlobalReplicationState, PdTask, ReadResponse};
use crate::{Error, Result};
use pd_client::INVALID_ID;
use tikv_util::collections::{HashMap, HashSet};
use tikv_util::time::{duration_to_sec, monotonic_raw_now};
use tikv_util::time::{Instant as UtilInstant, ThreadReadId};
use tikv_util::worker::Scheduler;

use super::cmd_resp;
use super::local_metrics::{RaftMessageMetrics, RaftReadyMetrics};
use super::metrics::*;
use super::peer_storage::{
    write_peer_state, ApplySnapResult, CheckApplyingSnapStatus, InvokeContext, PeerStorage,
};
use super::read_queue::{ReadIndexQueue, ReadIndexRequest};
use super::transport::Transport;
use super::util::{self, check_region_epoch, is_initial_msg, Lease, LeaseState};
use super::DestroyPeerJob;

const SHRINK_CACHE_CAPACITY: usize = 64;
const MIN_BCAST_WAKE_UP_INTERVAL: u64 = 1_000; // 1s

/// The returned states of the peer after checking whether it is stale
#[derive(Debug, PartialEq, Eq)]
pub enum StaleState {
    Valid,
    ToValidate,
    LeaderMissing,
}

struct ProposalQueue<S>
where
    S: Snapshot,
{
    queue: VecDeque<Proposal<S>>,
}

impl<S: Snapshot> ProposalQueue<S> {
    fn new() -> ProposalQueue<S> {
        ProposalQueue {
            queue: VecDeque::new(),
        }
    }

    fn find_propose_time(&self, index: u64, term: u64) -> Option<Timespec> {
        for p in self.queue.iter() {
            if p.index == index && p.term == term {
                return Some(p.renew_lease_time.unwrap());
            }
        }
        None
    }

    // Return all proposals that before (and included) the proposal
    // at the given term and index
    fn take(&mut self, index: u64, term: u64) -> Vec<Proposal<S>> {
        let mut propos = Vec::new();
        while let Some(p) = self.queue.pop_front() {
            // Comparing the term first then the index, because the term is
            // increasing among all log entries and the index is increasing
            // inside a given term
            if (p.term, p.index) > (term, index) {
                self.queue.push_front(p);
                break;
            }
            if !p.cb.is_none() {
                propos.push(p);
            }
        }
        propos
    }

    fn push(&mut self, p: Proposal<S>) {
        self.queue.push_back(p);
    }

    fn gc(&mut self) {
        if self.queue.capacity() > SHRINK_CACHE_CAPACITY && self.queue.len() < SHRINK_CACHE_CAPACITY
        {
            self.queue.shrink_to_fit();
        }
    }
}

bitflags! {
    // TODO: maybe declare it as protobuf struct is better.
    /// A bitmap contains some useful flags when dealing with `eraftpb::Entry`.
    pub struct ProposalContext: u8 {
        const SYNC_LOG       = 0b0000_0001;
        const SPLIT          = 0b0000_0010;
        const PREPARE_MERGE  = 0b0000_0100;
    }
}

impl ProposalContext {
    /// Converts itself to a vector.
    pub fn to_vec(self) -> Vec<u8> {
        if self.is_empty() {
            return vec![];
        }
        let ctx = self.bits();
        vec![ctx]
    }

    /// Initializes a `ProposalContext` from a byte slice.
    pub fn from_bytes(ctx: &[u8]) -> ProposalContext {
        if ctx.is_empty() {
            ProposalContext::empty()
        } else if ctx.len() == 1 {
            ProposalContext::from_bits_truncate(ctx[0])
        } else {
            panic!("invalid ProposalContext {:?}", ctx);
        }
    }
}

/// `ConsistencyState` is used for consistency check.
pub struct ConsistencyState {
    pub last_check_time: Instant,
    // (computed_result_or_to_be_verified, index, hash)
    pub index: u64,
    pub hash: Vec<u8>,
}

/// Statistics about raft peer.
#[derive(Default, Clone)]
pub struct PeerStat {
    pub written_bytes: u64,
    pub written_keys: u64,
}

#[derive(Default, Debug, Clone, Copy)]
pub struct CheckTickResult {
    leader: bool,
    up_to_date: bool,
}

pub struct Peer<EK, ER>
where
    EK: KvEngine,
    ER: KvEngine,
{
    /// The ID of the Region which this Peer belongs to.
    region_id: u64,
    // TODO: remove it once panic!() support slog fields.
    /// Peer_tag, "[region <region_id>] <peer_id>"
    pub tag: String,
    /// The Peer meta information.
    pub peer: metapb::Peer,

    /// The Raft state machine of this Peer.
    pub raft_group: RawNode<PeerStorage<EK, ER>>,
    /// The cache of meta information for Region's other Peers.
    peer_cache: RefCell<HashMap<u64, metapb::Peer>>,
    /// Record the last instant of each peer's heartbeat response.
    pub peer_heartbeats: HashMap<u64, Instant>,

    proposals: ProposalQueue<EK::Snapshot>,
    leader_missing_time: Option<Instant>,
    leader_lease: Lease,
    pending_reads: ReadIndexQueue<EK::Snapshot>,

    /// If it fails to send messages to leader.
    pub leader_unreachable: bool,
    /// Indicates whether the peer should be woken up.
    pub should_wake_up: bool,
    /// Whether this peer is destroyed asynchronously.
    /// If it's true,
    /// 1. when merging, its data in storeMeta will be removed early by the target peer.
    /// 2. all read requests must be rejected.
    pub pending_remove: bool,
    /// If a snapshot is being applied asynchronously, messages should not be sent.
    pending_messages: Vec<eraftpb::Message>,

    /// Record the instants of peers being added into the configuration.
    /// Remove them after they are not pending any more.
    pub peers_start_pending_time: Vec<(u64, Instant)>,
    /// A inaccurate cache about which peer is marked as down.
    down_peer_ids: Vec<u64>,

    /// An inaccurate difference in region size since last reset.
    /// It is used to decide whether split check is needed.
    pub size_diff_hint: u64,
    /// The count of deleted keys since last reset.
    delete_keys_hint: u64,
    /// An inaccurate difference in region size after compaction.
    /// It is used to trigger check split to update approximate size and keys after space reclamation
    /// of deleted entries.
    pub compaction_declined_bytes: u64,
    /// Approximate size of the region.
    pub approximate_size: Option<u64>,
    /// Approximate keys of the region.
    pub approximate_keys: Option<u64>,

    /// The state for consistency check.
    pub consistency_state: ConsistencyState,

    /// The counter records pending snapshot requests.
    pub pending_request_snapshot_count: Arc<AtomicUsize>,
    /// The index of last scheduled committed raft log.
    pub last_applying_idx: u64,
    /// The index of last compacted raft log. It is used for the next compact log task.
    pub last_compacted_idx: u64,
    /// The index of the latest urgent proposal index.
    last_urgent_proposal_idx: u64,
    /// The index of the latest committed split command.
    last_committed_split_idx: u64,
    /// Approximate size of logs that is applied but not compacted yet.
    pub raft_log_size_hint: u64,

    /// The index of the latest proposed prepare merge command.
    last_proposed_prepare_merge_idx: u64,
    /// The index of the latest committed prepare merge command.
    last_committed_prepare_merge_idx: u64,
    /// The merge related state. It indicates this Peer is in merging.
    pub pending_merge_state: Option<MergeState>,
    /// The rollback merge proposal can be proposed only when the number
    /// of peers is greater than the majority of all peers.
    /// There are more details in the annotation above
    /// `test_node_merge_write_data_to_source_region_after_merging`
    /// The peers who want to rollback merge
    pub want_rollback_merge_peers: HashSet<u64>,
    /// source region is catching up logs for merge
    pub catch_up_logs: Option<CatchUpLogs>,

    /// Write Statistics for PD to schedule hot spot.
    pub peer_stat: PeerStat,

    /// Time of the last attempt to wake up inactive leader.
    pub bcast_wake_up_time: Option<UtilInstant>,
    /// Current replication mode version.
    pub replication_mode_version: u64,
    /// The required replication state at current version.
    pub dr_auto_sync_state: DrAutoSyncState,
    /// A flag that caches sync state. It's set to true when required replication
    /// state is reached for current region.
    pub replication_sync: bool,

    /// The known newest conf version and its corresponding peer list
    /// Send to these peers to check whether itself is stale.
    pub check_stale_conf_ver: u64,
    pub check_stale_peers: Vec<metapb::Peer>,

    pub txn_extra_op: Arc<AtomicCell<TxnExtraOp>>,
}

impl<EK, ER> Peer<EK, ER>
where
    EK: KvEngine,
    ER: KvEngine,
{
    pub fn new(
        store_id: u64,
        cfg: &Config,
        sched: Scheduler<RegionTask<EK::Snapshot>>,
        engines: KvEngines<EK, ER>,
        region: &metapb::Region,
        peer: metapb::Peer,
    ) -> Result<Peer<EK, ER>> {
        if peer.get_id() == raft::INVALID_ID {
            return Err(box_err!("invalid peer id"));
        }

        let tag = format!("[region {}] {}", region.get_id(), peer.get_id());

        let ps = PeerStorage::new(engines, region, sched, peer.get_id(), tag.clone())?;

        let applied_index = ps.applied_index();

        let raft_cfg = raft::Config {
            id: peer.get_id(),
            election_tick: cfg.raft_election_timeout_ticks,
            heartbeat_tick: cfg.raft_heartbeat_ticks,
            min_election_tick: cfg.raft_min_election_timeout_ticks,
            max_election_tick: cfg.raft_max_election_timeout_ticks,
            max_size_per_msg: cfg.raft_max_size_per_msg.0,
            max_inflight_msgs: cfg.raft_max_inflight_msgs,
            applied: applied_index,
            check_quorum: true,
            skip_bcast_commit: true,
            pre_vote: cfg.prevote,
            ..Default::default()
        };

        let logger = slog_global::get_global().new(slog::o!("region_id" => region.get_id()));
        let raft_group = RawNode::new(&raft_cfg, ps, &logger)?;
        let mut peer = Peer {
            peer,
            region_id: region.get_id(),
            raft_group,
            proposals: ProposalQueue::new(),
            pending_reads: Default::default(),
            peer_cache: RefCell::new(HashMap::default()),
            peer_heartbeats: HashMap::default(),
            peers_start_pending_time: vec![],
            down_peer_ids: vec![],
            size_diff_hint: 0,
            delete_keys_hint: 0,
            approximate_size: None,
            approximate_keys: None,
            compaction_declined_bytes: 0,
            leader_unreachable: false,
            pending_remove: false,
            should_wake_up: false,
            pending_merge_state: None,
            want_rollback_merge_peers: HashSet::default(),
            pending_request_snapshot_count: Arc::new(AtomicUsize::new(0)),
            last_proposed_prepare_merge_idx: 0,
            last_committed_prepare_merge_idx: 0,
            leader_missing_time: Some(Instant::now()),
            tag,
            last_applying_idx: applied_index,
            last_compacted_idx: 0,
            last_urgent_proposal_idx: u64::MAX,
            last_committed_split_idx: 0,
            consistency_state: ConsistencyState {
                last_check_time: Instant::now(),
                index: INVALID_INDEX,
                hash: vec![],
            },
            raft_log_size_hint: 0,
            leader_lease: Lease::new(cfg.raft_store_max_leader_lease()),
            pending_messages: vec![],
            peer_stat: PeerStat::default(),
            catch_up_logs: None,
            bcast_wake_up_time: None,
            replication_mode_version: 0,
            dr_auto_sync_state: DrAutoSyncState::Async,
            replication_sync: false,
            check_stale_conf_ver: 0,
            check_stale_peers: vec![],
            txn_extra_op: Arc::new(AtomicCell::new(TxnExtraOp::Noop)),
        };

        // If this region has only one peer and I am the one, campaign directly.
        if region.get_peers().len() == 1 && region.get_peers()[0].get_store_id() == store_id {
            peer.raft_group.campaign()?;
        }

        Ok(peer)
    }

    /// Sets commit group to the peer.
    pub fn init_replication_mode(&mut self, state: &mut GlobalReplicationState) {
        debug!("init commit group"; "state" => ?state, "region_id" => self.region_id, "peer_id" => self.peer.id);
        if !self.get_store().region().get_peers().is_empty() {
            let version = state.status().get_dr_auto_sync().state_id;
            let gb = state.calculate_commit_group(version, self.get_store().region().get_peers());
            self.raft_group.raft.assign_commit_groups(gb);
        }
        self.replication_sync = false;
        if state.status().get_mode() == ReplicationMode::Majority {
            self.raft_group.raft.enable_group_commit(false);
            self.replication_mode_version = 0;
            self.dr_auto_sync_state = DrAutoSyncState::Async;
            return;
        }
        self.replication_mode_version = state.status().get_dr_auto_sync().state_id;
        let enable = state.status().get_dr_auto_sync().get_state() != DrAutoSyncState::Async;
        self.raft_group.raft.enable_group_commit(enable);
        self.dr_auto_sync_state = state.status().get_dr_auto_sync().get_state();
    }

    /// Updates replication mode.
    pub fn switch_replication_mode(&mut self, state: &Mutex<GlobalReplicationState>) {
        self.replication_sync = false;
        let mut guard = state.lock().unwrap();
        let enable_group_commit = if guard.status().get_mode() == ReplicationMode::Majority {
            self.replication_mode_version = 0;
            self.dr_auto_sync_state = DrAutoSyncState::Async;
            false
        } else {
            self.dr_auto_sync_state = guard.status().get_dr_auto_sync().get_state();
            self.replication_mode_version = guard.status().get_dr_auto_sync().state_id;
            guard.status().get_dr_auto_sync().get_state() != DrAutoSyncState::Async
        };
        if enable_group_commit {
            let ids = mem::replace(
                guard.calculate_commit_group(
                    self.replication_mode_version,
                    self.region().get_peers(),
                ),
                Vec::with_capacity(self.region().get_peers().len()),
            );
            drop(guard);
            self.raft_group.raft.clear_commit_group();
            self.raft_group.raft.assign_commit_groups(&ids);
        } else {
            drop(guard);
        }
        self.raft_group
            .raft
            .enable_group_commit(enable_group_commit);
        info!("switch replication mode"; "version" => self.replication_mode_version, "region_id" => self.region_id, "peer_id" => self.peer.id);
    }

    /// Register self to apply_scheduler so that the peer is then usable.
    /// Also trigger `RegionChangeEvent::Create` here.
<<<<<<< HEAD
    pub fn activate<T: Transport + 'static, C>(&self, ctx: &PollContext<T, C>) {
=======
    pub fn activate<T, C>(&self, ctx: &PollContext<EK, ER, T, C>) {
>>>>>>> fad3b69b
        ctx.apply_router
            .schedule_task(self.region_id, ApplyTask::register(self));

        ctx.coprocessor_host.on_region_changed(
            self.region(),
            RegionChangeEvent::Create,
            self.get_role(),
        );
    }

    #[inline]
    fn next_proposal_index(&self) -> u64 {
        self.raft_group.raft.raft_log.last_index() + 1
    }

    #[inline]
    pub fn get_index_term(&self, idx: u64) -> u64 {
        match self.raft_group.raft.raft_log.term(idx) {
            Ok(t) => t,
            Err(e) => panic!("{} fail to load term for {}: {:?}", self.tag, idx, e),
        }
    }

    #[inline]
    pub fn maybe_append_merge_entries(&mut self, merge: &CommitMergeRequest) -> Option<u64> {
        let mut entries = merge.get_entries();
        if entries.is_empty() {
            // Though the entries is empty, it is possible that one source peer has caught up the logs
            // but commit index is not updated. If Other source peers are already destroyed, so the raft
            // group will not make any progress, namely the source peer can not get the latest commit index anymore.
            // Here update the commit index to let source apply rest uncommitted entries.
            return if merge.get_commit() > self.raft_group.raft.raft_log.committed {
                self.raft_group.raft.raft_log.commit_to(merge.get_commit());
                Some(merge.get_commit())
            } else {
                None
            };
        }
        let first = entries.first().unwrap();
        // make sure message should be with index not smaller than committed
        let mut log_idx = first.get_index() - 1;
        debug!(
            "append merge entries";
            "log_index" => log_idx,
            "merge_commit" => merge.get_commit(),
            "commit_index" => self.raft_group.raft.raft_log.committed,
        );
        if log_idx < self.raft_group.raft.raft_log.committed {
            // There are maybe some logs not included in CommitMergeRequest's entries, like CompactLog,
            // so the commit index may exceed the last index of the entires from CommitMergeRequest.
            // If that, no need to append
            if self.raft_group.raft.raft_log.committed - log_idx > entries.len() as u64 {
                return None;
            }
            entries = &entries[(self.raft_group.raft.raft_log.committed - log_idx) as usize..];
            log_idx = self.raft_group.raft.raft_log.committed;
        }
        let log_term = self.get_index_term(log_idx);

        self.raft_group
            .raft
            .raft_log
            .maybe_append(log_idx, log_term, merge.get_commit(), entries)
            .map(|(_, last_index)| last_index)
    }

    /// Tries to destroy itself. Returns a job (if needed) to do more cleaning tasks.
    pub fn maybe_destroy(&mut self) -> Option<DestroyPeerJob> {
        if self.pending_remove {
            info!(
                "is being destroyed, skip";
                "region_id" => self.region_id,
                "peer_id" => self.peer.get_id(),
            );
            return None;
        }
        // If initialized is false, it implicitly means apply fsm does not exist now.
        let initialized = self.get_store().is_initialized();
        // If async_remove is true, it means peer fsm needs to be removed after its
        // corresponding apply fsm was removed.
        // If it is false, it means either apply fsm does not exist or there is no task
        // in apply fsm so it's ok to remove peer fsm immediately.
        let async_remove = if self.is_applying_snapshot() {
            if !self.mut_store().cancel_applying_snap() {
                info!(
                    "stale peer is applying snapshot, will destroy next time";
                    "region_id" => self.region_id,
                    "peer_id" => self.peer.get_id(),
                );
                return None;
            }
            // There is no tasks in apply/local read worker.
            false
        } else {
            initialized
        };
        self.pending_remove = true;

        Some(DestroyPeerJob {
            async_remove,
            initialized,
            region_id: self.region_id,
            peer: self.peer.clone(),
        })
    }

    /// Does the real destroy task which includes:
    /// 1. Set the region to tombstone;
    /// 2. Clear data;
    /// 3. Notify all pending requests.
<<<<<<< HEAD
    pub fn destroy<T: Transport + 'static, C>(
        &mut self,
        ctx: &PollContext<T, C>,
=======
    pub fn destroy<T, C>(
        &mut self,
        ctx: &PollContext<EK, ER, T, C>,
>>>>>>> fad3b69b
        keep_data: bool,
    ) -> Result<()> {
        fail_point!("raft_store_skip_destroy_peer", |_| Ok(()));
        let t = Instant::now();

        let region = self.region().clone();
        info!(
            "begin to destroy";
            "region_id" => self.region_id,
            "peer_id" => self.peer.get_id(),
        );

        // Set Tombstone state explicitly
        let mut kv_wb = ctx.engines.kv.write_batch();
        let mut raft_wb = ctx.engines.raft.write_batch();
        self.mut_store().clear_meta(&mut kv_wb, &mut raft_wb)?;
        write_peer_state(
            &mut kv_wb,
            &region,
            PeerState::Tombstone,
            self.pending_merge_state.clone(),
        )?;
        // write kv rocksdb first in case of restart happen between two write
        let mut write_opts = WriteOptions::new();
        write_opts.set_sync(true);
        ctx.engines.kv.write_opt(&kv_wb, &write_opts)?;
        ctx.engines.raft.write_opt(&raft_wb, &write_opts)?;

        if self.get_store().is_initialized() && !keep_data {
            // If we meet panic when deleting data and raft log, the dirty data
            // will be cleared by a newer snapshot applying or restart.
            if let Err(e) = self.get_store().clear_data() {
                error!(
                    "failed to schedule clear data task";
                    "region_id" => self.region_id,
                    "peer_id" => self.peer.get_id(),
                    "err" => ?e,
                );
            }
        }

        self.pending_reads.clear_all(Some(region.get_id()));

        for Proposal { cb, .. } in self.proposals.queue.drain(..) {
            apply::notify_req_region_removed(region.get_id(), cb);
        }

        info!(
            "peer destroy itself";
            "region_id" => self.region_id,
            "peer_id" => self.peer.get_id(),
            "takes" => ?t.elapsed(),
        );

        Ok(())
    }

    #[inline]
    pub fn is_initialized(&self) -> bool {
        self.get_store().is_initialized()
    }

    #[inline]
    pub fn region(&self) -> &metapb::Region {
        self.get_store().region()
    }

    /// Check whether the peer can be hibernated.
    ///
    /// This should be used with `check_after_tick` to get a correct conclusion.
    pub fn check_before_tick(&self, cfg: &Config) -> CheckTickResult {
        let mut res = CheckTickResult::default();
        if !self.is_leader() {
            return res;
        }
        res.leader = true;
        if self.raft_group.raft.election_elapsed + 1 < cfg.raft_election_timeout_ticks {
            return res;
        }
        let status = self.raft_group.status();
        let last_index = self.raft_group.raft.raft_log.last_index();
        for (id, pr) in status.progress.unwrap().iter() {
            // Only recent active peer is considered, so that an isolated follower
            // won't waste leader's resource.
            if *id == self.peer.get_id() || !pr.recent_active {
                continue;
            }
            // Keep replicating data to active followers.
            if pr.matched != last_index {
                return res;
            }
        }
        if self.raft_group.raft.pending_read_count() > 0 {
            return res;
        }
        if self.raft_group.raft.lead_transferee.is_some() {
            return res;
        }
        // Unapplied entries can change the configuration of the group.
        if self.get_store().applied_index() < last_index {
            return res;
        }
        if self.replication_mode_need_catch_up() {
            return res;
        }
        res.up_to_date = true;
        res
    }

    pub fn check_after_tick(&self, state: GroupState, res: CheckTickResult) -> bool {
        if res.leader {
            res.up_to_date && self.is_leader()
        } else {
            // If follower keeps receiving data from leader, then it's safe to stop
            // ticking, as leader will make sure it has the latest logs.
            // Checking term to make sure campaign has finished and the leader starts
            // doing its job, it's not required but a safe options.
            state != GroupState::Chaos
                && self.raft_group.raft.leader_id != raft::INVALID_ID
                && self.raft_group.raft.raft_log.last_term() == self.raft_group.raft.term
                && !self.has_unresolved_reads()
                // If it becomes leader, the stats is not valid anymore.
                && !self.is_leader()
        }
    }

    /// Pings if followers are still connected.
    ///
    /// Leader needs to know exact progress of followers, and
    /// followers just need to know whether leader is still alive.
    pub fn ping(&mut self) {
        if self.is_leader() {
            self.raft_group.ping();
        }
    }

    /// Set the region of a peer.
    ///
    /// This will update the region of the peer, caller must ensure the region
    /// has been preserved in a durable device.
    pub fn set_region(
        &mut self,
        host: &CoprocessorHost<impl KvEngine>,
        reader: &mut ReadDelegate,
        region: metapb::Region,
    ) {
        if self.region().get_region_epoch().get_version() < region.get_region_epoch().get_version()
        {
            // Epoch version changed, disable read on the localreader for this region.
            self.leader_lease.expire_remote_lease();
        }
        self.mut_store().set_region(region.clone());
        let progress = ReadProgress::region(region);
        // Always update read delegate's region to avoid stale region info after a follower
        // becoming a leader.
        self.maybe_update_read_progress(reader, progress);

        if !self.pending_remove {
            host.on_region_changed(self.region(), RegionChangeEvent::Update, self.get_role());
        }
    }

    #[inline]
    pub fn peer_id(&self) -> u64 {
        self.peer.get_id()
    }

    #[inline]
    pub fn leader_id(&self) -> u64 {
        self.raft_group.raft.leader_id
    }

    #[inline]
    pub fn is_leader(&self) -> bool {
        self.raft_group.raft.state == StateRole::Leader
    }

    #[inline]
    pub fn get_role(&self) -> StateRole {
        self.raft_group.raft.state
    }

    #[inline]
    pub fn get_store(&self) -> &PeerStorage<EK, ER> {
        self.raft_group.store()
    }

    #[inline]
    pub fn mut_store(&mut self) -> &mut PeerStorage<EK, ER> {
        self.raft_group.mut_store()
    }

    #[inline]
    pub fn is_applying_snapshot(&self) -> bool {
        self.get_store().is_applying_snapshot()
    }

    /// Returns `true` if the raft group has replicated a snapshot but not committed it yet.
    #[inline]
    pub fn has_pending_snapshot(&self) -> bool {
        self.get_pending_snapshot().is_some()
    }

    #[inline]
    pub fn get_pending_snapshot(&self) -> Option<&eraftpb::Snapshot> {
        self.raft_group.snap()
    }

    fn add_ready_metric(&self, ready: &Ready, metrics: &mut RaftReadyMetrics) {
        metrics.message += ready.messages.len() as u64;
        metrics.commit += ready
            .committed_entries
            .as_ref()
            .map_or(0, |v| v.len() as u64);
        metrics.append += ready.entries().len() as u64;

        if !ready.snapshot().is_empty() {
            metrics.snapshot += 1;
        }
    }

    #[inline]
    fn send<T, I>(
        &mut self,
        trans: &mut BlockableTransport<T>,
        msgs: I,
        metrics: &mut RaftMessageMetrics,
    ) where
        T: Transport,
        I: IntoIterator<Item = eraftpb::Message>,
    {
        for msg in msgs {
            let msg_type = msg.get_msg_type();
            match msg_type {
                MessageType::MsgAppend => metrics.append += 1,
                MessageType::MsgAppendResponse => {
                    if msg.get_request_snapshot() != raft::INVALID_INDEX {
                        metrics.request_snapshot += 1;
                    }
                    metrics.append_resp += 1;
                }
                MessageType::MsgRequestPreVote => metrics.prevote += 1,
                MessageType::MsgRequestPreVoteResponse => metrics.prevote_resp += 1,
                MessageType::MsgRequestVote => metrics.vote += 1,
                MessageType::MsgRequestVoteResponse => metrics.vote_resp += 1,
                MessageType::MsgSnapshot => metrics.snapshot += 1,
                MessageType::MsgHeartbeat => metrics.heartbeat += 1,
                MessageType::MsgHeartbeatResponse => metrics.heartbeat_resp += 1,
                MessageType::MsgTransferLeader => metrics.transfer_leader += 1,
                MessageType::MsgReadIndex => metrics.read_index += 1,
                MessageType::MsgReadIndexResp => metrics.read_index_resp += 1,
                MessageType::MsgTimeoutNow => {
                    // After a leader transfer procedure is triggered, the lease for
                    // the old leader may be expired earlier than usual, since a new leader
                    // may be elected and the old leader doesn't step down due to
                    // network partition from the new leader.
                    // For lease safety during leader transfer, transit `leader_lease`
                    // to suspect.
                    self.leader_lease.suspect(monotonic_raw_now());

                    metrics.timeout_now += 1;
                }
                // We do not care about these message types for metrics.
                // Explicitly declare them so when we add new message types we are forced to
                // decide.
                MessageType::MsgHup
                | MessageType::MsgBeat
                | MessageType::MsgPropose
                | MessageType::MsgUnreachable
                | MessageType::MsgSnapStatus
                | MessageType::MsgCheckQuorum => {}
            }
            self.send_raft_message(msg, trans);
        }
    }

    /// Steps the raft message.
    pub fn step<T: Transport + 'static, C>(
        &mut self,
        ctx: &mut PollContext<EK, ER, T, C>,
        mut m: eraftpb::Message,
    ) -> Result<()> {
        fail_point!(
            "step_message_3_1",
            self.peer.get_store_id() == 3 && self.region_id == 1,
            |_| Ok(())
        );
        if self.is_leader() && m.get_from() != INVALID_ID {
            self.peer_heartbeats.insert(m.get_from(), Instant::now());
            // As the leader we know we are not missing.
            self.leader_missing_time.take();
        } else if m.get_from() == self.leader_id() {
            // As another role know we're not missing.
            self.leader_missing_time.take();
        }
        // Here we hold up MsgReadIndex. If current peer has valid lease, then we could handle the
        // request directly, rather than send a heartbeat to check quorum.
        let msg_type = m.get_msg_type();
        let committed = self.raft_group.raft.raft_log.committed;
        let expected_term = self.raft_group.raft.raft_log.term(committed).unwrap_or(0);
        if msg_type == MessageType::MsgReadIndex && expected_term == self.raft_group.raft.term {
            // If the leader hasn't committed any entries in its term, it can't response read only
            // requests. Please also take a look at raft-rs.
            let state = self.inspect_lease();
            if let LeaseState::Valid = state {
                let mut resp = eraftpb::Message::default();
                resp.set_msg_type(MessageType::MsgReadIndexResp);
                resp.term = self.term();
                resp.to = m.from;
                resp.index = self.get_store().committed_index();
                resp.set_entries(m.take_entries());

                self.pending_messages.push(resp);
                return Ok(());
            }
            self.should_wake_up = state == LeaseState::Expired;
        }
        if msg_type == MessageType::MsgTransferLeader {
            self.execute_transfer_leader(ctx, &m);
            return Ok(());
        }

        self.raft_group.step(m)?;
        Ok(())
    }

    /// Checks and updates `peer_heartbeats` for the peer.
    pub fn check_peers(&mut self) {
        if !self.is_leader() {
            self.peer_heartbeats.clear();
            self.peers_start_pending_time.clear();
            return;
        }

        if self.peer_heartbeats.len() == self.region().get_peers().len() {
            return;
        }

        // Insert heartbeats in case that some peers never response heartbeats.
        let region = self.raft_group.store().region();
        for peer in region.get_peers() {
            self.peer_heartbeats
                .entry(peer.get_id())
                .or_insert_with(Instant::now);
        }
    }

    /// Collects all down peers.
    pub fn collect_down_peers(&mut self, max_duration: Duration) -> Vec<PeerStats> {
        let mut down_peers = Vec::new();
        let mut down_peer_ids = Vec::new();
        for p in self.region().get_peers() {
            if p.get_id() == self.peer.get_id() {
                continue;
            }
            if let Some(instant) = self.peer_heartbeats.get(&p.get_id()) {
                if instant.elapsed() >= max_duration {
                    let mut stats = PeerStats::default();
                    stats.set_peer(p.clone());
                    stats.set_down_seconds(instant.elapsed().as_secs());
                    down_peers.push(stats);
                    down_peer_ids.push(p.get_id());
                }
            }
        }
        self.down_peer_ids = down_peer_ids;
        down_peers
    }

    /// Collects all pending peers and update `peers_start_pending_time`.
<<<<<<< HEAD
    pub fn collect_pending_peers<T: Transport + 'static, C>(
        &mut self,
        ctx: &PollContext<T, C>,
=======
    pub fn collect_pending_peers<T, C>(
        &mut self,
        ctx: &PollContext<EK, ER, T, C>,
>>>>>>> fad3b69b
    ) -> Vec<metapb::Peer> {
        let mut pending_peers = Vec::with_capacity(self.region().get_peers().len());
        let status = self.raft_group.status();
        let truncated_idx = self.get_store().truncated_index();

        if status.progress.is_none() {
            return pending_peers;
        }

        let progresses = status.progress.unwrap().iter();
        for (&id, progress) in progresses {
            if id == self.peer.get_id() {
                continue;
            }
            if progress.matched < truncated_idx {
                if let Some(p) = self.get_peer_from_cache(id) {
                    pending_peers.push(p);
                    if !self
                        .peers_start_pending_time
                        .iter()
                        .any(|&(pid, _)| pid == id)
                    {
                        let now = Instant::now();
                        self.peers_start_pending_time.push((id, now));
                        debug!(
                            "peer start pending";
                            "region_id" => self.region_id,
                            "peer_id" => self.peer.get_id(),
                            "time" => ?now,
                        );
                    }
                } else {
                    if ctx.cfg.dev_assert {
                        panic!("{} failed to get peer {} from cache", self.tag, id);
                    }
                    error!(
                        "failed to get peer from cache";
                        "region_id" => self.region_id,
                        "peer_id" => self.peer.get_id(),
                        "get_peer_id" => id,
                    );
                }
            }
        }
        pending_peers
    }

    /// Returns `true` if any peer recover from connectivity problem.
    ///
    /// A peer can become pending or down if it has not responded for a
    /// long time. If it becomes normal again, PD need to be notified.
    pub fn any_new_peer_catch_up(&mut self, peer_id: u64) -> bool {
        if self.peers_start_pending_time.is_empty() && self.down_peer_ids.is_empty() {
            return false;
        }
        if !self.is_leader() {
            self.down_peer_ids = vec![];
            self.peers_start_pending_time = vec![];
            return false;
        }
        for i in 0..self.peers_start_pending_time.len() {
            if self.peers_start_pending_time[i].0 != peer_id {
                continue;
            }
            let truncated_idx = self.raft_group.store().truncated_index();
            if let Some(progress) = self.raft_group.raft.prs().get(peer_id) {
                if progress.matched >= truncated_idx {
                    let (_, pending_after) = self.peers_start_pending_time.swap_remove(i);
                    let elapsed = duration_to_sec(pending_after.elapsed());
                    debug!(
                        "peer has caught up logs";
                        "region_id" => self.region_id,
                        "peer_id" => self.peer.get_id(),
                        "takes" => elapsed,
                    );
                    return true;
                }
            }
        }
        if self.down_peer_ids.contains(&peer_id) {
            return true;
        }
        false
    }

<<<<<<< HEAD
    pub fn check_stale_state<T: Transport + 'static, C>(
        &mut self,
        ctx: &mut PollContext<T, C>,
    ) -> StaleState {
=======
    pub fn check_stale_state<T, C>(&mut self, ctx: &mut PollContext<EK, ER, T, C>) -> StaleState {
>>>>>>> fad3b69b
        if self.is_leader() {
            // Leaders always have valid state.
            //
            // We update the leader_missing_time in the `fn step`. However one peer region
            // does not send any raft messages, so we have to check and update it before
            // reporting stale states.
            self.leader_missing_time = None;
            return StaleState::Valid;
        }
        let naive_peer = !self.is_initialized() || !self.raft_group.raft.promotable();
        // Updates the `leader_missing_time` according to the current state.
        //
        // If we are checking this it means we suspect the leader might be missing.
        // Mark down the time when we are called, so we can check later if it's been longer than it
        // should be.
        match self.leader_missing_time {
            None => {
                self.leader_missing_time = Instant::now().into();
                StaleState::Valid
            }
            Some(instant) if instant.elapsed() >= ctx.cfg.max_leader_missing_duration.0 => {
                // Resets the `leader_missing_time` to avoid sending the same tasks to
                // PD worker continuously during the leader missing timeout.
                self.leader_missing_time = Instant::now().into();
                StaleState::ToValidate
            }
            Some(instant)
                if instant.elapsed() >= ctx.cfg.abnormal_leader_missing_duration.0
                    && !naive_peer =>
            {
                // A peer is considered as in the leader missing state
                // if it's initialized but is isolated from its leader or
                // something bad happens that the raft group can not elect a leader.
                StaleState::LeaderMissing
            }
            _ => StaleState::Valid,
        }
    }

<<<<<<< HEAD
    fn on_role_changed<T: Transport + 'static, C>(
        &mut self,
        ctx: &mut PollContext<T, C>,
        ready: &Ready,
    ) {
=======
    fn on_role_changed<T, C>(&mut self, ctx: &mut PollContext<EK, ER, T, C>, ready: &Ready) {
>>>>>>> fad3b69b
        // Update leader lease when the Raft state changes.
        if let Some(ss) = ready.ss() {
            match ss.raft_state {
                StateRole::Leader => {
                    // The local read can only be performed after a new leader has applied
                    // the first empty entry on its term. After that the lease expiring time
                    // should be updated to
                    //   send_to_quorum_ts + max_lease
                    // as the comments in `Lease` explain.
                    // It is recommended to update the lease expiring time right after
                    // this peer becomes leader because it's more convenient to do it here and
                    // it has no impact on the correctness.
                    let progress_term = ReadProgress::term(self.term());
                    self.maybe_renew_leader_lease(monotonic_raw_now(), ctx, Some(progress_term));
                    debug!(
                        "becomes leader with lease";
                        "region_id" => self.region_id,
                        "peer_id" => self.peer.get_id(),
                        "lease" => ?self.leader_lease,
                    );
                    // If the predecessor reads index during transferring leader and receives
                    // quorum's heartbeat response after that, it may wait for applying to
                    // current term to apply the read. So broadcast eagerly to avoid unexpected
                    // latency.
                    //
                    // TODO: Maybe the predecessor should just drop all the read requests directly?
                    // All the requests need to be redirected in the end anyway and executing
                    // prewrites or commits will be just a waste.
                    self.last_urgent_proposal_idx = self.raft_group.raft.raft_log.last_index();
                    self.raft_group.skip_bcast_commit(false);
                }
                StateRole::Follower => {
                    self.leader_lease.expire();
                }
                _ => {}
            }
            ctx.coprocessor_host
                .on_role_change(self.region(), ss.raft_state);
        }
    }

    pub fn on_synced(&mut self, idx: u64) {
        if self.mut_store().synced_idx >= idx {
            return
        }
        self.raft_group.raft.on_synced(idx);
        self.mut_store().on_synced(idx);
    }

    #[inline]
    pub fn ready_to_handle_pending_snap(&self) -> bool {
        // If apply worker is still working, written apply state may be overwritten
        // by apply worker. So we have to wait here.
        // Please note that committed_index can't be used here. When applying a snapshot,
        // a stale heartbeat can make the leader think follower has already applied
        // the snapshot, and send remaining log entries, which may increase committed_index.
        // TODO: add more test
        self.last_applying_idx == self.get_store().applied_index()
            // Requesting snapshots also triggers apply workers to write
            // apply states even if there is no pending committed entry.
            // TODO: Instead of sharing the counter, we should apply snapshots
            //       in apply workers.
            && self.pending_request_snapshot_count.load(Ordering::SeqCst) == 0
    }

    #[inline]
    fn ready_to_handle_read(&self) -> bool {
        // TODO: It may cause read index to wait a long time.

        // There may be some values that are not applied by this leader yet but the old leader,
        // if applied_index_term isn't equal to current term.
        self.get_store().applied_index_term() == self.term()
            // There may be stale read if the old leader splits really slow,
            // the new region may already elected a new leader while
            // the old leader still think it owns the split range.
            && !self.is_splitting()
            // There may be stale read if a target leader is in another store and
            // applied commit merge, written new values, but the sibling peer in
            // this store does not apply commit merge, so the leader is not ready
            // to read, until the merge is rollbacked.
            && !self.is_merging()
    }

    fn ready_to_handle_unsafe_replica_read(&self, read_index: u64) -> bool {
        // Wait until the follower applies all values before the read. There is still a
        // problem if the leader applies fewer values than the follower, the follower read
        // could get a newer value, and after that, the leader may read a stale value,
        // which violates linearizability.
        self.get_store().applied_index() >= read_index
            && !self.is_splitting()
            && !self.is_merging()
            // a peer which is applying snapshot will clean up its data and ingest a snapshot file,
            // during between the two operations a replica read could read empty data.
            && !self.is_applying_snapshot()
    }

    #[inline]
    fn is_splitting(&self) -> bool {
        self.last_committed_split_idx > self.get_store().applied_index()
    }

    #[inline]
    fn is_merging(&self) -> bool {
        self.last_committed_prepare_merge_idx > self.get_store().applied_index()
            || self.pending_merge_state.is_some()
    }

    // Checks merge strictly, it checks whether there is any ongoing merge by
    // tracking last proposed prepare merge.
    // TODO: There is a false positives, proposed prepare merge may never be
    //       committed.
    fn is_merging_strict(&self) -> bool {
        self.last_proposed_prepare_merge_idx > self.get_store().applied_index() || self.is_merging()
    }

    // Check if this peer can handle request_snapshot.
    pub fn ready_to_handle_request_snapshot(&mut self, request_index: u64) -> bool {
        let reject_reason = if !self.is_leader() {
            // Only leader can handle request snapshot.
            "not_leader"
        } else if self.get_store().applied_index_term() != self.term()
            || self.get_store().applied_index() < request_index
        {
            // Reject if there are any unapplied raft log.
            // We don't want to handle request snapshot if there is any ongoing
            // merge, because it is going to be destroyed. This check prevents
            // handling request snapshot after leadership being transferred.
            "stale_apply"
        } else if self.is_merging_strict() || self.is_splitting() {
            // Reject if it is merging or splitting.
            // `is_merging_strict` also checks last proposed prepare merge, it
            // prevents handling request snapshot while a prepare merge going
            // to be committed.
            "split_merge"
        } else {
            return true;
        };

        info!("can not handle request snapshot";
            "reason" => reject_reason,
            "region_id" => self.region().get_id(),
            "peer_id" => self.peer_id(),
            "request_index" => request_index);
        false
    }

    /// Whether a log can be applied before writing raft batch.
    ///
    /// If TiKV crashes, it's possible apply index > commit index. If logs are still
    /// available in other nodes, it's possible to be recovered. But for singleton, logs are
    /// only available on single node, logs are gone forever.
    ///
    /// Note we can't just check singleton. Because conf change takes effect on apply, so even
    /// there are two nodes, previous logs can still be committed by leader alone. Those logs
    /// can't be applied early. After introducing joint consensus, the node number can be
    /// undetermined. So here check whether log is persisted on disk instead.
    ///
    /// Only apply existing logs has another benefit that we don't need to deal with snapshots
    /// that are older than apply index as apply index <= last index <= index of snapshot.
    pub fn can_early_apply(&self, term: u64, index: u64) -> bool {
        self.get_store().last_index() >= index && self.get_store().last_term() >= term
    }

    /// Checks if leader needs to keep sending logs for follower.
    ///
    /// In DrAutoSync mode, if leader goes to sleep before the region is sync,
    /// PD may wait longer time to reach sync state.
    pub fn replication_mode_need_catch_up(&self) -> bool {
        self.replication_mode_version > 0
            && self.dr_auto_sync_state != DrAutoSyncState::Async
            && !self.replication_sync
    }

    pub fn handle_raft_ready_append<T: Transport, C>(
        &mut self,
        ctx: &mut PollContext<EK, ER, T, C>,
    ) -> Option<(Ready, InvokeContext)> {
        if self.pending_remove {
            return None;
        }
        match self.mut_store().check_applying_snap() {
            CheckApplyingSnapStatus::Applying => {
                // If we continue to handle all the messages, it may cause too many messages because
                // leader will send all the remaining messages to this follower, which can lead
                // to full message queue under high load.
                debug!(
                    "still applying snapshot, skip further handling";
                    "region_id" => self.region_id,
                    "peer_id" => self.peer.get_id(),
                );
                return None;
            }
            CheckApplyingSnapStatus::Success => {
                self.post_pending_read_index_on_replica(ctx);
            }
            CheckApplyingSnapStatus::Idle => {}
        }

        if !self.pending_messages.is_empty() {
            fail_point!("raft_before_follower_send");
            let messages = mem::replace(&mut self.pending_messages, vec![]);
            ctx.need_flush_trans = true;
            self.send(&mut ctx.trans, messages, &mut ctx.raft_metrics.message);
        }
        let mut destroy_regions = vec![];
        if self.get_pending_snapshot().is_some() {
            if !self.ready_to_handle_pending_snap() {
                let count = self.pending_request_snapshot_count.load(Ordering::SeqCst);
                debug!(
                    "not ready to apply snapshot";
                    "region_id" => self.region_id,
                    "peer_id" => self.peer.get_id(),
                    "apply_index" => self.get_store().applied_index(),
                    "last_applying_index" => self.last_applying_idx,
                    "pending_request_snapshot_count" => count,
                );
                return None;
            }

            let meta = ctx.store_meta.lock().unwrap();
            // For merge process, the stale source peer is destroyed asynchronously when applying
            // snapshot or creating new peer. So here checks whether there is any overlap, if so,
            // wait and do not handle raft ready.
            if let Some(wait_destroy_regions) = meta.atomic_snap_regions.get(&self.region_id) {
                for (source_region_id, is_ready) in wait_destroy_regions {
                    if !is_ready {
                        info!(
                            "snapshot range overlaps, wait source destroy finish";
                            "region_id" => self.region_id,
                            "peer_id" => self.peer.get_id(),
                            "apply_index" => self.get_store().applied_index(),
                            "last_applying_index" => self.last_applying_idx,
                            "overlap_region_id" => source_region_id,
                        );
                        return None;
                    }
                    destroy_regions.push(meta.regions[source_region_id].clone());
                }
            }
        }

        if !ctx.sync_log {
            ctx.sync_log = if !ctx.cfg.delay_sync_enabled() {
                true
            } else if self.raft_group.has_must_immediate_sync_ready() {
                ctx.raft_metrics.sync_events.sync_raftdb_ready_must_sync += 1;
                true
            } else {
                false
            };
        }

        let has_ready = if ctx.sync_log {
            self.raft_group.has_ready_since(self.last_applying_idx)
        } else {
            // Committed log may not sync yet in this instance
            self.raft_group
                .has_ready_from_range(self.last_applying_idx, self.get_store().synced_idx)
        };

        if !has_ready {
            // Generating snapshot task won't set ready for raft group.
            if let Some(gen_task) = self.mut_store().take_gen_snap_task() {
                self.pending_request_snapshot_count
                    .fetch_add(1, Ordering::SeqCst);
                ctx.apply_router
                    .schedule_task(self.region_id, ApplyTask::Snapshot(gen_task));
            }
            return None;
        }

        let before_handle_raft_ready_1003 = || {
            fail_point!(
                "before_handle_raft_ready_1003",
                self.peer.get_id() == 1003 && self.is_leader(),
                |_| {}
            );
        };
        before_handle_raft_ready_1003();

        fail_point!(
            "before_handle_snapshot_ready_3",
            self.peer.get_id() == 3 && self.get_pending_snapshot().is_some(),
            |_| None
        );

        debug!(
            "handle raft ready";
            "region_id" => self.region_id,
            "peer_id" => self.peer.get_id(),
        );

        let mut ready = if ctx.sync_log {
            self.raft_group.ready_since(self.last_applying_idx)
        } else {
            self.raft_group
                .ready_from_range(self.last_applying_idx, self.get_store().synced_idx)
        };

        self.on_role_changed(ctx, &ready);

        self.add_ready_metric(&ready, &mut ctx.raft_metrics.ready);

        if !ready.committed_entries.as_ref().map_or(true, Vec::is_empty) {
            // We must renew current_time because this value may be created a long time ago.
            // If we do not renew it, this time may be smaller than propose_time of a command,
            // which was proposed in another thread while this thread receives its AppendEntriesResponse
            //  and is ready to calculate its commit-log-duration.
            ctx.current_time.replace(monotonic_raw_now());
        }

        if self.is_leader() {
            if let Some(hs) = ready.hs() {
                // Correctness depends on the fact that the leader lease must be suspected before
                // other followers know the `PrepareMerge` log is committed, i.e. sends msg to others.
                // Because other followers may complete the merge process, if so, the source region's
                // leader may get a stale data.
                //
                // Check the committed entries.
                // TODO: It can change to not rely on the `committed_entries` must have the latest committed entry
                // and become O(1) by maintaining these not-committed admin requests that changes epoch.
                if hs.get_commit() > self.get_store().committed_index() {
                    // TODO: When leader's synced-idx behide two follower's this will fail,
                    //   Gengliqi will rewrite this soon, we commentted this as workaround
                    if !ctx.cfg.delay_sync_enabled() {
                        assert_eq!(
                            ready
                                .committed_entries
                                .as_ref()
                                .unwrap()
                                .last()
                                .unwrap()
                                .index,
                            hs.get_commit()
                        );
                    }
                    let mut split_to_be_updated = true;
                    let mut merge_to_be_updated = true;
                    for entry in ready.committed_entries.as_ref().unwrap().iter().rev() {
                        // We care about split/merge commands that are committed in the current term.
                        if entry.term == self.term() && (split_to_be_updated || merge_to_be_updated)
                        {
                            let ctx = ProposalContext::from_bytes(&entry.context);
                            if split_to_be_updated && ctx.contains(ProposalContext::SPLIT) {
                                // We don't need to suspect its lease because peers of new region that
                                // in other store do not start election before theirs election timeout
                                // which is longer than the max leader lease.
                                // It's safe to read local within its current lease, however, it's not
                                // safe to renew its lease.
                                self.last_committed_split_idx = entry.index;
                                split_to_be_updated = false;
                            } else if merge_to_be_updated
                                && ctx.contains(ProposalContext::PREPARE_MERGE)
                            {
                                // We committed prepare merge, to prevent unsafe read index,
                                // we must record its index.
                                self.last_committed_prepare_merge_idx = entry.get_index();
                                // After prepare_merge is committed, the leader can not know
                                // when the target region merges majority of this region, also
                                // it can not know when the target region writes new values.
                                // To prevent unsafe local read, we suspect its leader lease.
                                self.leader_lease.suspect(monotonic_raw_now());
                                merge_to_be_updated = false;
                            }
                        }
                    }
                }
            }
            // The leader can write to disk and replicate to the followers concurrently
            // For more details, check raft thesis 10.2.1.
            fail_point!("raft_before_leader_send");
            let msgs = ready.messages.drain(..);
            ctx.need_flush_trans = true;
            self.send(&mut ctx.trans, msgs, &mut ctx.raft_metrics.message);
        }

        let invoke_ctx = match self
            .mut_store()
            .handle_raft_ready(ctx, &ready, destroy_regions)
        {
            Ok(r) => r,
            Err(e) => {
                // We may have written something to writebatch and it can't be reverted, so has
                // to panic here.
                panic!("{} failed to handle raft ready: {:?}", self.tag, e)
            }
        };

        Some((ready, invoke_ctx))
    }

    pub fn post_raft_ready_append<T: Transport, C>(
        &mut self,
        ctx: &mut PollContext<EK, ER, T, C>,
        ready: &mut Ready,
        invoke_ctx: InvokeContext,
    ) -> Option<ApplySnapResult> {
        if invoke_ctx.has_snapshot() {
            // When apply snapshot, there is no log applied and not compacted yet.
            self.raft_log_size_hint = 0;
        }

        let apply_snap_result = self.mut_store().post_ready(invoke_ctx);
        if apply_snap_result.is_some() && self.peer.get_is_learner() {
            // The peer may change from learner to voter after snapshot applied.
            let peer = self
                .region()
                .get_peers()
                .iter()
                .find(|p| p.get_id() == self.peer.get_id())
                .unwrap()
                .clone();
            if peer != self.peer {
                info!(
                    "meta changed in applying snapshot";
                    "region_id" => self.region_id,
                    "peer_id" => self.peer.get_id(),
                    "before" => ?self.peer,
                    "after" => ?peer,
                );
                self.peer = peer;
            };
        }

        if !self.is_leader() {
            fail_point!("raft_before_follower_send");
            if self.is_applying_snapshot() {
                self.pending_messages = mem::replace(&mut ready.messages, vec![]);
            } else {
                self.send(
                    &mut ctx.trans,
                    ready.messages.drain(..),
                    &mut ctx.raft_metrics.message,
                );
                ctx.need_flush_trans = true;
            }
        }

        if apply_snap_result.is_some() {
            self.activate(ctx);
            let mut meta = ctx.store_meta.lock().unwrap();
            meta.readers
                .insert(self.region_id, ReadDelegate::from_peer(self));
        }

        apply_snap_result
    }

    pub fn handle_raft_ready_apply<T: Transport + 'static, C>(
        &mut self,
        ctx: &mut PollContext<EK, ER, T, C>,
        ready: &mut Ready,
        invoke_ctx: &InvokeContext,
    ) {
        // Call `handle_raft_committed_entries` directly here may lead to inconsistency.
        // In some cases, there will be some pending committed entries when applying a
        // snapshot. If we call `handle_raft_committed_entries` directly, these updates
        // will be written to disk. Because we apply snapshot asynchronously, so these
        // updates will soon be removed. But the soft state of raft is still be updated
        // in memory. Hence when handle ready next time, these updates won't be included
        // in `ready.committed_entries` again, which will lead to inconsistency.
        if ready.snapshot().is_empty() {
            debug_assert!(!invoke_ctx.has_snapshot() && !self.get_store().is_applying_snapshot());
            let committed_entries = ready.committed_entries.take().unwrap();
            // leader needs to update lease and last committed split index.
            let mut lease_to_be_updated = self.is_leader();
            for entry in committed_entries.iter().rev() {
                // raft meta is very small, can be ignored.
                self.raft_log_size_hint += entry.get_data().len() as u64;
                if lease_to_be_updated {
                    let propose_time = self
                        .proposals
                        .find_propose_time(entry.get_index(), entry.get_term());
                    if let Some(propose_time) = propose_time {
                        ctx.raft_metrics.commit_log.observe(duration_to_sec(
                            (ctx.current_time.unwrap() - propose_time).to_std().unwrap(),
                        ));
                        self.maybe_renew_leader_lease(propose_time, ctx, None);
                        lease_to_be_updated = false;
                    }
                }

                fail_point!(
                    "leader_commit_prepare_merge",
                    {
                        let ctx = ProposalContext::from_bytes(&entry.context);
                        self.is_leader()
                            && entry.term == self.term()
                            && ctx.contains(ProposalContext::PREPARE_MERGE)
                    },
                    |_| {}
                );

                fail_point!(
                    "before_send_rollback_merge_1003",
                    if self.peer_id() != 1003 {
                        false
                    } else {
                        let index = entry.get_index();
                        let data = entry.get_data();
                        if data.is_empty() || entry.get_entry_type() != EntryType::EntryNormal {
                            false
                        } else {
                            let cmd: RaftCmdRequest = util::parse_data_at(data, index, &self.tag);
                            cmd.has_admin_request()
                                && cmd.get_admin_request().get_cmd_type()
                                    == AdminCmdType::RollbackMerge
                        }
                    },
                    |_| {}
                );
            }
            if !committed_entries.is_empty() {
                self.last_applying_idx = committed_entries.last().unwrap().get_index();
                if self.last_applying_idx >= self.last_urgent_proposal_idx {
                    // Urgent requests are flushed, make it lazy again.
                    self.raft_group.skip_bcast_commit(true);
                    self.last_urgent_proposal_idx = u64::MAX;
                }
                let committed_index = self.raft_group.raft.raft_log.committed;
                let term = self.raft_group.raft.raft_log.term(committed_index).unwrap();
                let cbs = self.proposals.take(committed_index, term);
                let apply = Apply::new(
                    self.peer_id(),
                    self.region_id,
                    self.term(),
                    committed_entries,
                    self.get_store().committed_index(),
                    committed_index,
                    term,
                    cbs,
                );
                ctx.apply_router
                    .schedule_task(self.region_id, ApplyTask::apply(apply));
            }
            fail_point!("after_send_to_apply_1003", self.peer_id() == 1003, |_| {});
            // Check whether there is a pending generate snapshot task, the task
            // needs to be sent to the apply system.
            // Always sending snapshot task behind apply task, so it gets latest
            // snapshot.
            if let Some(gen_task) = self.mut_store().take_gen_snap_task() {
                self.pending_request_snapshot_count
                    .fetch_add(1, Ordering::SeqCst);
                ctx.apply_router
                    .schedule_task(self.region_id, ApplyTask::Snapshot(gen_task));
            }
        }

        self.apply_reads(ctx, ready);
    }

    pub fn handle_raft_ready_advance(&mut self, ready: Ready) {
        if !ready.snapshot().is_empty() {
            // Snapshot's metadata has been applied.
            self.last_applying_idx = self.get_store().truncated_index();
            self.raft_group.advance_append(ready);
            // Because we only handle raft ready when not applying snapshot, so following
            // line won't be called twice for the same snapshot.
            self.raft_group.advance_apply(self.last_applying_idx);
        } else {
            self.raft_group.advance_append(ready);
        }
        self.proposals.gc();
    }

    fn response_read<T: Transport + 'static, C>(
        &self,
        read: &mut ReadIndexRequest<EK::Snapshot>,
        ctx: &mut PollContext<EK, ER, T, C>,
        replica_read: bool,
    ) {
        debug!(
            "handle reads with a read index";
            "request_id" => ?read.id,
            "region_id" => self.region_id,
            "peer_id" => self.peer.get_id(),
        );
        RAFT_READ_INDEX_PENDING_COUNT.sub(read.cmds.len() as i64);
        for (req, cb, mut read_index) in read.cmds.drain(..) {
            if !replica_read {
                if read_index.is_none() {
                    // Actually, the read_index is none if and only if it's the first one in read.cmds.
                    // Starting from the second, all the following ones' read_index is not none.
                    read_index = read.read_index;
                }
                cb.invoke_read(self.handle_read(ctx, req, true, read_index));
                continue;
            }
            if req.get_header().get_replica_read() {
                // We should check epoch since the range could be changed.
                cb.invoke_read(self.handle_read(ctx, req, true, read.read_index));
            } else {
                // The request could be proposed when the peer was leader.
                // TODO: figure out that it's necessary to notify stale or not.
                let term = self.term();
                apply::notify_stale_req(term, cb);
            }
        }
    }

    /// Responses to the ready read index request on the replica, the replica is not a leader.
<<<<<<< HEAD
    fn post_pending_read_index_on_replica<T: Transport + 'static, C>(
        &mut self,
        ctx: &mut PollContext<T, C>,
    ) {
=======
    fn post_pending_read_index_on_replica<T, C>(&mut self, ctx: &mut PollContext<EK, ER, T, C>) {
>>>>>>> fad3b69b
        while let Some(mut read) = self.pending_reads.pop_front() {
            assert!(read.read_index.is_some());
            let is_read_index_request = read.cmds.len() == 1
                && read.cmds[0].0.get_requests().len() == 1
                && read.cmds[0].0.get_requests()[0].get_cmd_type() == CmdType::ReadIndex;

            if is_read_index_request {
                self.response_read(&mut read, ctx, false);
            } else if self.ready_to_handle_unsafe_replica_read(read.read_index.unwrap()) {
                self.response_read(&mut read, ctx, true);
            } else {
                // TODO: `ReadIndex` requests could be blocked.
                self.pending_reads.push_front(read);
                break;
            }
        }
    }

<<<<<<< HEAD
    fn apply_reads<T: Transport + 'static, C>(
        &mut self,
        ctx: &mut PollContext<T, C>,
        ready: &Ready,
    ) {
=======
    fn apply_reads<T, C>(&mut self, ctx: &mut PollContext<EK, ER, T, C>, ready: &Ready) {
>>>>>>> fad3b69b
        let mut propose_time = None;
        let states = ready.read_states().iter().map(|state| {
            let uuid = Uuid::from_slice(state.request_ctx.as_slice()).unwrap();
            (uuid, state.index)
        });
        // The follower may lost `ReadIndexResp`, so the pending_reads does not
        // guarantee the orders are consistent with read_states. `advance` will
        // update the `read_index` of read request that before this successful
        // `ready`.
        if !self.is_leader() {
            // NOTE: there could still be some pending reads proposed by the peer when it was
            // leader. They will be cleared in `clear_uncommitted_on_role_change` later in
            // the function.
            self.pending_reads.advance_replica_reads(states);
            self.post_pending_read_index_on_replica(ctx);
        } else {
            self.pending_reads.advance_leader_reads(states);
            propose_time = self.pending_reads.last_ready().map(|r| r.renew_lease_time);
            if self.ready_to_handle_read() {
                while let Some(mut read) = self.pending_reads.pop_front() {
                    self.response_read(&mut read, ctx, false);
                }
            }
        }

        // Note that only after handle read_states can we identify what requests are
        // actually stale.
        if ready.ss().is_some() {
            let term = self.term();
            // all uncommitted reads will be dropped silently in raft.
            self.pending_reads.clear_uncommitted_on_role_change(term);
        }

        if let Some(propose_time) = propose_time {
            // `propose_time` is a placeholder, here cares about `Suspect` only,
            // and if it is in `Suspect` phase, the actual timestamp is useless.
            if self.leader_lease.inspect(Some(propose_time)) == LeaseState::Suspect {
                return;
            }
            self.maybe_renew_leader_lease(propose_time, ctx, None);
        }
    }

    pub fn post_apply<T: Transport + 'static, C>(
        &mut self,
        ctx: &mut PollContext<EK, ER, T, C>,
        apply_state: RaftApplyState,
        applied_index_term: u64,
        apply_metrics: &ApplyMetrics,
    ) -> bool {
        let mut has_ready = false;

        if self.is_applying_snapshot() {
            panic!("{} should not applying snapshot.", self.tag);
        }

        self.raft_group
            .advance_apply(apply_state.get_applied_index());

        let progress_to_be_updated = self.mut_store().applied_index_term() != applied_index_term;
        self.mut_store().set_applied_state(apply_state);
        self.mut_store().set_applied_term(applied_index_term);

        self.peer_stat.written_keys += apply_metrics.written_keys;
        self.peer_stat.written_bytes += apply_metrics.written_bytes;
        self.delete_keys_hint += apply_metrics.delete_keys_hint;
        let diff = self.size_diff_hint as i64 + apply_metrics.size_diff_hint;
        self.size_diff_hint = cmp::max(diff, 0) as u64;

        if self.has_pending_snapshot() && self.ready_to_handle_pending_snap() {
            has_ready = true;
        }
        if !self.is_leader() {
            self.post_pending_read_index_on_replica(ctx)
        } else if self.ready_to_handle_read() {
            while let Some(mut read) = self.pending_reads.pop_front() {
                self.response_read(&mut read, ctx, false);
            }
        }
        self.pending_reads.gc();

        // Only leaders need to update applied_index_term.
        if progress_to_be_updated && self.is_leader() {
            let progress = ReadProgress::applied_index_term(applied_index_term);
            let mut meta = ctx.store_meta.lock().unwrap();
            let reader = meta.readers.get_mut(&self.region_id).unwrap();
            self.maybe_update_read_progress(reader, progress);
        }
        has_ready
    }

    pub fn post_split(&mut self) {
        // Reset delete_keys_hint and size_diff_hint.
        self.delete_keys_hint = 0;
        self.size_diff_hint = 0;
    }

    /// Try to renew leader lease.
    fn maybe_renew_leader_lease<T: Transport + 'static, C>(
        &mut self,
        ts: Timespec,
        ctx: &mut PollContext<EK, ER, T, C>,
        progress: Option<ReadProgress>,
    ) {
        // A nonleader peer should never has leader lease.
        let read_progress = if !self.is_leader() {
            None
        } else if self.is_splitting() {
            // A splitting leader should not renew its lease.
            // Because we split regions asynchronous, the leader may read stale results
            // if splitting runs slow on the leader.
            debug!(
                "prevents renew lease while splitting";
                "region_id" => self.region_id,
                "peer_id" => self.peer.get_id(),
            );
            None
        } else if self.is_merging() {
            // A merging leader should not renew its lease.
            // Because we merge regions asynchronous, the leader may read stale results
            // if commit merge runs slow on sibling peers.
            debug!(
                "prevents renew lease while merging";
                "region_id" => self.region_id,
                "peer_id" => self.peer.get_id(),
            );
            None
        } else {
            self.leader_lease.renew(ts);
            let term = self.term();
            if let Some(remote_lease) = self.leader_lease.maybe_new_remote_lease(term) {
                Some(ReadProgress::leader_lease(remote_lease))
            } else {
                None
            }
        };
        if let Some(progress) = progress {
            let mut meta = ctx.store_meta.lock().unwrap();
            let reader = meta.readers.get_mut(&self.region_id).unwrap();
            self.maybe_update_read_progress(reader, progress);
        }
        if let Some(progress) = read_progress {
            let mut meta = ctx.store_meta.lock().unwrap();
            let reader = meta.readers.get_mut(&self.region_id).unwrap();
            self.maybe_update_read_progress(reader, progress);
        }
    }

    fn maybe_update_read_progress(&self, reader: &mut ReadDelegate, progress: ReadProgress) {
        if self.pending_remove {
            return;
        }
        debug!(
            "update read progress";
            "region_id" => self.region_id,
            "peer_id" => self.peer.get_id(),
            "progress" => ?progress,
        );
        reader.update(progress);
    }

    pub fn maybe_campaign(&mut self, parent_is_leader: bool) -> bool {
        if self.region().get_peers().len() <= 1 {
            // The peer campaigned when it was created, no need to do it again.
            return false;
        }

        if !parent_is_leader {
            return false;
        }

        // If last peer is the leader of the region before split, it's intuitional for
        // it to become the leader of new split region.
        let _ = self.raft_group.campaign();
        true
    }

    /// Propose a request.
    ///
    /// Return true means the request has been proposed successfully.
    pub fn propose<T: Transport + 'static, C>(
        &mut self,
        ctx: &mut PollContext<EK, ER, T, C>,
        cb: Callback<EK::Snapshot>,
        req: RaftCmdRequest,
        mut err_resp: RaftCmdResponse,
        txn_extra: TxnExtra,
    ) -> bool {
        if self.pending_remove {
            return false;
        }

        ctx.raft_metrics.propose.all += 1;

        let mut is_conf_change = false;
        let is_urgent = is_request_urgent(&req);

        let policy = self.inspect(&req);
        let res = match policy {
            Ok(RequestPolicy::ReadLocal) => {
                self.read_local(ctx, req, cb);
                return false;
            }
            Ok(RequestPolicy::ReadIndex) => return self.read_index(ctx, req, err_resp, cb),
            Ok(RequestPolicy::ProposeNormal) => self.propose_normal(ctx, req),
            Ok(RequestPolicy::ProposeTransferLeader) => {
                return self.propose_transfer_leader(ctx, req, cb);
            }
            Ok(RequestPolicy::ProposeConfChange) => {
                is_conf_change = true;
                self.propose_conf_change(ctx, &req)
            }
            Err(e) => Err(e),
        };

        match res {
            Err(e) => {
                cmd_resp::bind_error(&mut err_resp, e);
                cb.invoke_with_response(err_resp);
                false
            }
            Ok(idx) => {
                if is_urgent {
                    self.last_urgent_proposal_idx = idx;
                    // Eager flush to make urgent proposal be applied on all nodes as soon as
                    // possible.
                    self.raft_group.skip_bcast_commit(false);
                }
                self.should_wake_up = true;
                let p = Proposal {
                    is_conf_change,
                    index: idx,
                    term: self.term(),
                    cb,
                    txn_extra,
                    renew_lease_time: None,
                };
                self.post_propose(ctx, p);
                true
            }
        }
    }

    fn post_propose<T: Transport + 'static, C>(
        &mut self,
        poll_ctx: &mut PollContext<EK, ER, T, C>,
        mut p: Proposal<EK::Snapshot>,
    ) {
        // Try to renew leader lease on every consistent read/write request.
        if poll_ctx.current_time.is_none() {
            poll_ctx.current_time = Some(monotonic_raw_now());
        }
        p.renew_lease_time = poll_ctx.current_time;

        self.proposals.push(p);
    }

    /// Validate the `ConfChange` request and check whether it's safe to
    /// propose the specified conf change request.
    /// It's safe iff at least the quorum of the Raft group is still healthy
    /// right after that conf change is applied.
    /// Define the total number of nodes in current Raft cluster to be `total`.
    /// To ensure the above safety, if the cmd is
    /// 1. A `AddNode` request
    ///    Then at least '(total + 1)/2 + 1' nodes need to be up to date for now.
    /// 2. A `RemoveNode` request
    ///    Then at least '(total - 1)/2 + 1' other nodes (the node about to be removed is excluded)
    ///    need to be up to date for now. If 'allow_remove_leader' is false then
    ///    the peer to be removed should not be the leader.
    fn check_conf_change<T: Transport + 'static, C>(
        &mut self,
        ctx: &mut PollContext<EK, ER, T, C>,
        cmd: &RaftCmdRequest,
    ) -> Result<()> {
        let change_peer = apply::get_change_peer_cmd(cmd).unwrap();
        let change_type = change_peer.get_change_type();
        let peer = change_peer.get_peer();

        // Check the request itself is valid or not.
        match (change_type, peer.get_is_learner()) {
            (ConfChangeType::AddNode, true) | (ConfChangeType::AddLearnerNode, false) => {
                warn!(
                    "invalid conf change request";
                    "region_id" => self.region_id,
                    "peer_id" => self.peer.get_id(),
                    "request" => ?change_peer,
                );
                return Err(box_err!("{} invalid conf change request", self.tag));
            }
            _ => {}
        }

        if change_type == ConfChangeType::RemoveNode
            && !ctx.cfg.allow_remove_leader
            && peer.get_id() == self.peer_id()
        {
            warn!(
                "rejects remove leader request";
                "region_id" => self.region_id,
                "peer_id" => self.peer.get_id(),
                "request" => ?change_peer,
            );
            return Err(box_err!("{} ignore remove leader", self.tag));
        }

        let (total, mut progress) = {
            let status = self.raft_group.status();
            let total = status.progress.unwrap().voter_ids().len();
            if total == 1 {
                // It's always safe if there is only one node in the cluster.
                return Ok(());
            }
            (total, status.progress.unwrap().clone())
        };

        match change_type {
            ConfChangeType::AddNode => {
                if let Err(raft::Error::NotExists(_, _)) = progress.promote_learner(peer.get_id()) {
                    let _ = progress.insert_voter(peer.get_id(), Progress::new(0, 0));
                }
            }
            ConfChangeType::RemoveNode => {
                progress.remove(peer.get_id())?;
            }
            ConfChangeType::AddLearnerNode => {
                return Ok(());
            }
        }
        let promoted_commit_index = progress.maximal_committed_index().0;
        if promoted_commit_index >= self.get_store().truncated_index() {
            return Ok(());
        }

        PEER_ADMIN_CMD_COUNTER_VEC
            .with_label_values(&["conf_change", "reject_unsafe"])
            .inc();

        info!(
            "rejects unsafe conf change request";
            "region_id" => self.region_id,
            "peer_id" => self.peer.get_id(),
            "request" => ?change_peer,
            "total" => total,
            "after" => progress.voter_ids().len(),
            "truncated_index" => self.get_store().truncated_index(),
            "promoted_commit_index" => promoted_commit_index,
        );
        // Waking it up to replicate logs to candidate.
        self.should_wake_up = true;
        Err(box_err!(
            "unsafe to perform conf change {:?}, total {}, truncated index {}, promoted commit index {}",
            change_peer,
            total,
            self.get_store().truncated_index(),
            promoted_commit_index
        ))
    }

    fn transfer_leader(&mut self, peer: &metapb::Peer) {
        info!(
            "transfer leader";
            "region_id" => self.region_id,
            "peer_id" => self.peer.get_id(),
            "peer" => ?peer,
        );

        self.raft_group.transfer_leader(peer.get_id());
    }

    fn pre_transfer_leader(&mut self, peer: &metapb::Peer) -> bool {
        // Checks if safe to transfer leader.
        if self.raft_group.raft.has_pending_conf() {
            info!(
                "reject transfer leader due to pending conf change";
                "region_id" => self.region_id,
                "peer_id" => self.peer.get_id(),
                "peer" => ?peer,
            );
            return false;
        }

        // Broadcast heartbeat to make sure followers commit the entries immediately.
        // It's only necessary to ping the target peer, but ping all for simplicity.
        self.raft_group.ping();
        let mut msg = eraftpb::Message::new();
        msg.set_to(peer.get_id());
        msg.set_msg_type(eraftpb::MessageType::MsgTransferLeader);
        msg.set_from(self.peer_id());
        // log term here represents the term of last log. For leader, the term of last
        // log is always its current term. Not just set term because raft library forbids
        // setting it for MsgTransferLeader messages.
        msg.set_log_term(self.term());
        self.raft_group.raft.msgs.push(msg);
        true
    }

    fn ready_to_transfer_leader<T: Transport + 'static, C>(
        &self,
        ctx: &mut PollContext<EK, ER, T, C>,
        mut index: u64,
        peer: &metapb::Peer,
    ) -> Option<&'static str> {
        let peer_id = peer.get_id();
        let status = self.raft_group.status();
        let progress = status.progress.unwrap();

        if !progress.voter_ids().contains(peer_id) {
            return Some("non voter");
        }

        for (id, progress) in progress.voters() {
            if progress.state == ProgressState::Snapshot {
                return Some("pending snapshot");
            }
            if *id == peer_id && index == 0 {
                // index will be zero if it's sent from an instance without
                // pre-transfer-leader feature. Set it to matched to make it
                // possible to transfer leader to an older version. It may be
                // useful during rolling restart.
                index = progress.matched;
            }
        }

        if self.raft_group.raft.has_pending_conf()
            || self.raft_group.raft.pending_conf_index > index
        {
            return Some("pending conf change");
        }

        let last_index = self.get_store().last_index();
        if last_index >= index + ctx.cfg.leader_transfer_max_log_lag {
            return Some("log gap");
        }
        None
    }

    fn read_local<T: Transport + 'static, C>(
        &mut self,
        ctx: &mut PollContext<EK, ER, T, C>,
        req: RaftCmdRequest,
        cb: Callback<EK::Snapshot>,
    ) {
        ctx.raft_metrics.propose.local_read += 1;
        cb.invoke_read(self.handle_read(ctx, req, false, Some(self.get_store().committed_index())))
    }

    fn pre_read_index(&self) -> Result<()> {
        fail_point!(
            "before_propose_readindex",
            |s| if s.map_or(true, |s| s.parse().unwrap_or(true)) {
                Ok(())
            } else {
                Err(box_err!(
                    "{} can not read due to injected failure",
                    self.tag
                ))
            }
        );

        // See more in ready_to_handle_read().
        if self.is_splitting() {
            return Err(box_err!("{} can not read index due to split", self.tag));
        }
        if self.is_merging() {
            return Err(box_err!("{} can not read index due to merge", self.tag));
        }
        Ok(())
    }

    pub fn has_unresolved_reads(&self) -> bool {
        self.pending_reads.has_unresolved()
    }

    /// `ReadIndex` requests could be lost in network, so on followers commands could queue in
    /// `pending_reads` forever. Sending a new `ReadIndex` periodically can resolve this.
    pub fn retry_pending_reads(&mut self, cfg: &Config) {
        if self.is_leader()
            || !self.pending_reads.check_needs_retry(cfg)
            || self.pre_read_index().is_err()
        {
            return;
        }

        let read = self.pending_reads.back_mut().unwrap();
        debug_assert!(read.read_index.is_none());
        self.raft_group.read_index(read.id.as_bytes().to_vec());
        debug!(
            "request to get a read index";
            "request_id" => ?read.id,
            "region_id" => self.region_id,
            "peer_id" => self.peer.get_id(),
        );
    }

    // Returns a boolean to indicate whether the `read` is proposed or not.
    // For these cases it won't be proposed:
    // 1. The region is in merging or splitting;
    // 2. The message is stale and dropped by the Raft group internally;
    // 3. There is already a read request proposed in the current lease;
    fn read_index<T: Transport, C>(
        &mut self,
        poll_ctx: &mut PollContext<EK, ER, T, C>,
        req: RaftCmdRequest,
        mut err_resp: RaftCmdResponse,
        cb: Callback<EK::Snapshot>,
    ) -> bool {
        if let Err(e) = self.pre_read_index() {
            debug!(
                "prevents unsafe read index";
                "region_id" => self.region_id,
                "peer_id" => self.peer.get_id(),
                "err" => ?e,
            );
            poll_ctx.raft_metrics.propose.unsafe_read_index += 1;
            cmd_resp::bind_error(&mut err_resp, e);
            cb.invoke_with_response(err_resp);
            self.should_wake_up = true;
            return false;
        }

        let renew_lease_time = monotonic_raw_now();
        if self.is_leader() {
            match self.inspect_lease() {
                // Here combine the new read request with the previous one even if the lease expired is
                // ok because in this case, the previous read index must be sent out with a valid
                // lease instead of a suspect lease. So there must no pending transfer-leader proposals
                // before or after the previous read index, and the lease can be renewed when get
                // heartbeat responses.
                LeaseState::Valid | LeaseState::Expired => {
                    let committed_index = self.get_store().committed_index();
                    if let Some(read) = self.pending_reads.back_mut() {
                        let max_lease = poll_ctx.cfg.raft_store_max_leader_lease();
                        if read.renew_lease_time + max_lease > renew_lease_time {
                            read.push_command(req, cb, committed_index);
                            return false;
                        }
                    }
                }
                // If the current lease is suspect, new read requests can't be appended into
                // `pending_reads` because if the leader is transferred, the latest read could
                // be dirty.
                _ => {}
            }
        }

        // When a replica cannot detect any leader, `MsgReadIndex` will be dropped, which would
        // cause a long time waiting for a read response. Then we should return an error directly
        // in this situation.
        if !self.is_leader() && self.leader_id() == INVALID_ID {
            cmd_resp::bind_error(
                &mut err_resp,
                box_err!("{} can not read index due to no leader", self.tag),
            );
            poll_ctx.raft_metrics.invalid_proposal.read_index_no_leader += 1;
            // The leader may be hibernated, send a message for trying to awaken the leader.
            if poll_ctx.cfg.hibernate_regions
                && (self.bcast_wake_up_time.is_none()
                    || self.bcast_wake_up_time.as_ref().unwrap().elapsed()
                        >= Duration::from_millis(MIN_BCAST_WAKE_UP_INTERVAL))
            {
                self.bcast_wake_up_message(poll_ctx);
                self.bcast_wake_up_time = Some(UtilInstant::now_coarse());
            }
            self.should_wake_up = true;
            cb.invoke_with_response(err_resp);
            return false;
        }

        // Should we call pre_propose here?
        let last_pending_read_count = self.raft_group.raft.pending_read_count();
        let last_ready_read_count = self.raft_group.raft.ready_read_count();

        poll_ctx.raft_metrics.propose.read_index += 1;

        self.bcast_wake_up_time = None;
        let id = Uuid::new_v4();
        self.raft_group.read_index(id.as_bytes().to_vec());

        let pending_read_count = self.raft_group.raft.pending_read_count();
        let ready_read_count = self.raft_group.raft.ready_read_count();

        if pending_read_count == last_pending_read_count
            && ready_read_count == last_ready_read_count
            && self.is_leader()
        {
            // The message gets dropped silently, can't be handled anymore.
            apply::notify_stale_req(self.term(), cb);
            return false;
        }

        let read = ReadIndexRequest::with_command(id, req, cb, renew_lease_time);
        self.pending_reads.push_back(read, self.is_leader());
        self.should_wake_up = true;

        debug!(
            "request to get a read index";
            "request_id" => ?id,
            "region_id" => self.region_id,
            "peer_id" => self.peer.get_id(),
            "is_leader" => self.is_leader(),
        );

        // TimeoutNow has been sent out, so we need to propose explicitly to
        // update leader lease.
        if self.leader_lease.inspect(Some(renew_lease_time)) == LeaseState::Suspect {
            let req = RaftCmdRequest::default();
            if let Ok(index) = self.propose_normal(poll_ctx, req) {
                let p = Proposal {
                    is_conf_change: false,
                    index,
                    term: self.term(),
                    cb: Callback::None,
                    txn_extra: TxnExtra::default(),
                    renew_lease_time: Some(renew_lease_time),
                };
                self.post_propose(poll_ctx, p);
            }
        }

        true
    }

    /// Returns (minimal matched, minimal committed_index)
    ///
    /// For now, it is only used in merge.
    pub fn get_min_progress(&self) -> Result<(u64, u64)> {
        let (mut min_m, mut min_c) = (None, None);
        if let Some(progress) = self.raft_group.status().progress {
            for (id, pr) in progress.iter() {
                // Reject merge if there is any pending request snapshot,
                // because a target region may merge a source region which is in
                // an invalid state.
                if pr.state == ProgressState::Snapshot
                    || pr.pending_request_snapshot != INVALID_INDEX
                {
                    return Err(box_err!(
                        "there is a pending snapshot peer {} [{:?}], skip merge",
                        id,
                        pr
                    ));
                }
                if min_m.unwrap_or(u64::MAX) > pr.matched {
                    min_m = Some(pr.matched);
                }
                if min_c.unwrap_or(u64::MAX) > pr.committed_index {
                    min_c = Some(pr.committed_index);
                }
            }
        }
        Ok((min_m.unwrap_or(0), min_c.unwrap_or(0)))
    }

    fn pre_propose_prepare_merge<T: Transport + 'static, C>(
        &self,
        ctx: &mut PollContext<EK, ER, T, C>,
        req: &mut RaftCmdRequest,
    ) -> Result<()> {
        let last_index = self.raft_group.raft.raft_log.last_index();
        let (min_matched, min_committed) = self.get_min_progress()?;
        if min_matched == 0
            || min_committed == 0
            || last_index - min_matched > ctx.cfg.merge_max_log_gap
            || last_index - min_committed > ctx.cfg.merge_max_log_gap * 2
        {
            return Err(box_err!(
                "log gap from matched: {} or committed: {} to last index: {} is too large, skip merge",
                min_matched,
                min_committed,
                last_index
            ));
        }
        assert!(min_matched >= min_committed);
        let mut entry_size = 0;
        for entry in self
            .raft_group
            .raft
            .raft_log
            .entries(min_committed + 1, NO_LIMIT)?
        {
            // commit merge only contains entries start from min_matched + 1
            if entry.index > min_matched {
                entry_size += entry.get_data().len();
            }
            if entry.get_entry_type() == EntryType::EntryConfChange {
                return Err(box_err!(
                    "{} log gap contains conf change, skip merging.",
                    self.tag
                ));
            }
            if entry.get_data().is_empty() {
                continue;
            }
            let cmd: RaftCmdRequest =
                util::parse_data_at(entry.get_data(), entry.get_index(), &self.tag);
            if !cmd.has_admin_request() {
                continue;
            }
            let cmd_type = cmd.get_admin_request().get_cmd_type();
            match cmd_type {
                AdminCmdType::TransferLeader
                | AdminCmdType::ComputeHash
                | AdminCmdType::VerifyHash
                | AdminCmdType::InvalidAdmin => continue,
                _ => {}
            }
            // Any command that can change epoch or log gap should be rejected.
            return Err(box_err!(
                "log gap contains admin request {:?}, skip merging.",
                cmd_type
            ));
        }
        if entry_size as f64 > ctx.cfg.raft_entry_max_size.0 as f64 * 0.9 {
            return Err(box_err!(
                "log gap size exceed entry size limit, skip merging."
            ));
        }
        req.mut_admin_request()
            .mut_prepare_merge()
            .set_min_index(min_matched + 1);
        Ok(())
    }

    fn pre_propose<T: Transport + 'static, C>(
        &self,
        poll_ctx: &mut PollContext<EK, ER, T, C>,
        req: &mut RaftCmdRequest,
    ) -> Result<ProposalContext> {
        poll_ctx.coprocessor_host.pre_propose(self.region(), req)?;
        let mut ctx = ProposalContext::empty();

        if get_sync_log_from_request(req) {
            ctx.insert(ProposalContext::SYNC_LOG);
        }

        if !req.has_admin_request() {
            return Ok(ctx);
        }

        match req.get_admin_request().get_cmd_type() {
            AdminCmdType::Split | AdminCmdType::BatchSplit => ctx.insert(ProposalContext::SPLIT),
            _ => {}
        }

        if req.get_admin_request().has_prepare_merge() {
            self.pre_propose_prepare_merge(poll_ctx, req)?;
            ctx.insert(ProposalContext::PREPARE_MERGE);
        }

        Ok(ctx)
    }

    fn propose_normal<T: Transport + 'static, C>(
        &mut self,
        poll_ctx: &mut PollContext<EK, ER, T, C>,
        mut req: RaftCmdRequest,
    ) -> Result<u64> {
        if self.pending_merge_state.is_some()
            && req.get_admin_request().get_cmd_type() != AdminCmdType::RollbackMerge
        {
            return Err(box_err!(
                "{} peer in merging mode, can't do proposal.",
                self.tag
            ));
        }

        poll_ctx.raft_metrics.propose.normal += 1;

        // TODO: validate request for unexpected changes.
        let ctx = match self.pre_propose(poll_ctx, &mut req) {
            Ok(ctx) => ctx,
            Err(e) => {
                warn!(
                    "skip proposal";
                    "region_id" => self.region_id,
                    "peer_id" => self.peer.get_id(),
                    "err" => ?e,
                );
                return Err(e);
            }
        };
        let data = req.write_to_bytes()?;

        // TODO: use local histogram metrics
        PEER_PROPOSE_LOG_SIZE_HISTOGRAM.observe(data.len() as f64);

        if data.len() as u64 > poll_ctx.cfg.raft_entry_max_size.0 {
            error!(
                "entry is too large";
                "region_id" => self.region_id,
                "peer_id" => self.peer.get_id(),
                "size" => data.len(),
            );
            return Err(Error::RaftEntryTooLarge(self.region_id, data.len() as u64));
        }

        let propose_index = self.next_proposal_index();
        self.raft_group.propose(ctx.to_vec(), data)?;
        if self.next_proposal_index() == propose_index {
            // The message is dropped silently, this usually due to leader absence
            // or transferring leader. Both cases can be considered as NotLeader error.
            return Err(Error::NotLeader(self.region_id, None));
        }

        if ctx.contains(ProposalContext::PREPARE_MERGE) {
            self.last_proposed_prepare_merge_idx = propose_index;
        }

        Ok(propose_index)
    }

    fn execute_transfer_leader<T: Transport + 'static, C>(
        &mut self,
        ctx: &mut PollContext<EK, ER, T, C>,
        msg: &eraftpb::Message,
    ) {
        // log_term is set by original leader, represents the term last log is written
        // in, which should be equal to the original leader's term.
        if msg.get_log_term() != self.term() {
            return;
        }

        if self.is_leader() {
            let from = match self.get_peer_from_cache(msg.get_from()) {
                Some(p) => p,
                None => return,
            };
            match self.ready_to_transfer_leader(ctx, msg.get_index(), &from) {
                Some(reason) => {
                    info!(
                        "reject to transfer leader";
                        "region_id" => self.region_id,
                        "peer_id" => self.peer.get_id(),
                        "to" => ?from,
                        "reason" => reason,
                        "index" => msg.get_index(),
                        "last_index" => self.get_store().last_index(),
                    );
                }
                None => {
                    self.transfer_leader(&from);
                    self.should_wake_up = true;
                }
            }
            return;
        }

        if self.is_applying_snapshot()
            || self.has_pending_snapshot()
            || msg.get_from() != self.leader_id()
        {
            info!(
                "reject transferring leader";
                "region_id" =>self.region_id,
                "peer_id" => self.peer.get_id(),
                "from" => msg.get_from(),
            );
            return;
        }

        let mut msg = eraftpb::Message::new();
        msg.set_from(self.peer_id());
        msg.set_to(self.leader_id());
        msg.set_msg_type(eraftpb::MessageType::MsgTransferLeader);
        msg.set_index(self.get_store().applied_index());
        msg.set_log_term(self.term());
        self.raft_group.raft.msgs.push(msg);
    }

    /// Return true to if the transfer leader request is accepted.
    ///
    /// When transferring leadership begins, leader sends a pre-transfer
    /// to target follower first to ensures it's ready to become leader.
    /// After that the real transfer leader process begin.
    ///
    /// 1. pre_transfer_leader on leader:
    ///     Leader will send a MsgTransferLeader to follower.
    /// 2. execute_transfer_leader on follower
    ///     If follower passes all necessary checks, it will reply an
    ///     ACK with type MsgTransferLeader and its promised persistent index.
    /// 3. execute_transfer_leader on leader:
    ///     Leader checks if it's appropriate to transfer leadership. If it
    ///     does, it calls raft transfer_leader API to do the remaining work.
    ///
    /// See also: tikv/rfcs#37.
    fn propose_transfer_leader<T: Transport + 'static, C>(
        &mut self,
        ctx: &mut PollContext<EK, ER, T, C>,
        req: RaftCmdRequest,
        cb: Callback<EK::Snapshot>,
    ) -> bool {
        ctx.raft_metrics.propose.transfer_leader += 1;

        let transfer_leader = get_transfer_leader_cmd(&req).unwrap();
        let peer = transfer_leader.get_peer();

        let transferred = self.pre_transfer_leader(peer);

        // transfer leader command doesn't need to replicate log and apply, so we
        // return immediately. Note that this command may fail, we can view it just as an advice
        cb.invoke_with_response(make_transfer_leader_response());

        transferred
    }

    // Fails in such cases:
    // 1. A pending conf change has not been applied yet;
    // 2. Removing the leader is not allowed in the configuration;
    // 3. The conf change makes the raft group not healthy;
    // 4. The conf change is dropped by raft group internally.
    fn propose_conf_change<T: Transport + 'static, C>(
        &mut self,
        ctx: &mut PollContext<EK, ER, T, C>,
        req: &RaftCmdRequest,
    ) -> Result<u64> {
        if self.pending_merge_state.is_some() {
            return Err(box_err!(
                "{} peer in merging mode, can't do proposal.",
                self.tag
            ));
        }
        if self.raft_group.raft.pending_conf_index > self.get_store().applied_index() {
            info!(
                "there is a pending conf change, try later";
                "region_id" => self.region_id,
                "peer_id" => self.peer.get_id(),
            );
            return Err(box_err!(
                "{} there is a pending conf change, try later",
                self.tag
            ));
        }

        self.check_conf_change(ctx, req)?;

        ctx.raft_metrics.propose.conf_change += 1;

        let data = req.write_to_bytes()?;

        // TODO: use local histogram metrics
        PEER_PROPOSE_LOG_SIZE_HISTOGRAM.observe(data.len() as f64);

        let change_peer = apply::get_change_peer_cmd(req).unwrap();
        let mut cc = eraftpb::ConfChange::default();
        cc.set_change_type(change_peer.get_change_type());
        cc.set_node_id(change_peer.get_peer().get_id());
        cc.set_context(data);

        info!(
            "propose conf change peer";
            "region_id" => self.region_id,
            "peer_id" => self.peer.get_id(),
            "change_type" => ?cc.get_change_type(),
            "change_peer" => cc.get_node_id(),
        );

        let propose_index = self.next_proposal_index();
        self.raft_group
            .propose_conf_change(ProposalContext::SYNC_LOG.to_vec(), cc)?;
        if self.next_proposal_index() == propose_index {
            // The message is dropped silently, this usually due to leader absence
            // or transferring leader. Both cases can be considered as NotLeader error.
            return Err(Error::NotLeader(self.region_id, None));
        }

        Ok(propose_index)
    }

    fn handle_read<T: Transport + 'static, C>(
        &self,
        ctx: &mut PollContext<EK, ER, T, C>,
        req: RaftCmdRequest,
        check_epoch: bool,
        read_index: Option<u64>,
    ) -> ReadResponse<EK::Snapshot> {
        let region = self.region().clone();
        if check_epoch {
            if let Err(e) = check_region_epoch(&req, &region, true) {
                debug!("epoch not match"; "region_id" => region.get_id(), "err" => ?e);
                let mut response = cmd_resp::new_error(e);
                cmd_resp::bind_term(&mut response, self.term());
                return ReadResponse {
                    response,
                    snapshot: None,
                    txn_extra_op: TxnExtraOp::Noop,
                };
            }
        }
        let mut resp = ctx.execute(&req, &Arc::new(region), read_index, None);
        resp.txn_extra_op = self.txn_extra_op.load();
        cmd_resp::bind_term(&mut resp.response, self.term());
        resp
    }

    pub fn term(&self) -> u64 {
        self.raft_group.raft.term
    }

    pub fn stop(&mut self) {
        self.mut_store().cancel_applying_snap();
        self.pending_reads.clear_all(None);
    }

    pub fn maybe_add_want_rollback_merge_peer(&mut self, peer_id: u64, extra_msg: &ExtraMessage) {
        if !self.is_leader() {
            return;
        }
        if let Some(ref state) = self.pending_merge_state {
            if state.get_commit() == extra_msg.get_premerge_commit() {
                self.add_want_rollback_merge_peer(peer_id);
            }
        }
    }

    pub fn add_want_rollback_merge_peer(&mut self, peer_id: u64) {
        assert!(self.pending_merge_state.is_some());
        self.want_rollback_merge_peers.insert(peer_id);
    }
}

impl<EK, ER> Peer<EK, ER>
where
    EK: KvEngine,
    ER: KvEngine,
{
    pub fn insert_peer_cache(&mut self, peer: metapb::Peer) {
        self.peer_cache.borrow_mut().insert(peer.get_id(), peer);
    }

    pub fn remove_peer_from_cache(&mut self, peer_id: u64) {
        self.peer_cache.borrow_mut().remove(&peer_id);
    }

    pub fn get_peer_from_cache(&self, peer_id: u64) -> Option<metapb::Peer> {
        if peer_id == 0 {
            return None;
        }
        fail_point!("stale_peer_cache_2", peer_id == 2, |_| None);
        if let Some(peer) = self.peer_cache.borrow().get(&peer_id) {
            return Some(peer.clone());
        }

        // Try to find in region, if found, set in cache.
        for peer in self.region().get_peers() {
            if peer.get_id() == peer_id {
                self.peer_cache.borrow_mut().insert(peer_id, peer.clone());
                return Some(peer.clone());
            }
        }

        None
    }

    fn region_replication_status(&mut self) -> Option<RegionReplicationStatus> {
        if self.replication_mode_version == 0 {
            return None;
        }
        let mut status = RegionReplicationStatus::default();
        status.state_id = self.replication_mode_version;
        let state = if !self.replication_sync {
            if self.dr_auto_sync_state != DrAutoSyncState::Async {
                let res = self.raft_group.raft.check_group_commit_consistent();
                if Some(true) != res {
                    let mut buffer: SmallVec<[(u64, u64, u64); 5]> = SmallVec::new();
                    if self.get_store().applied_index_term() >= self.term() {
                        for (id, p) in self.raft_group.raft.prs().voters() {
                            buffer.push((*id, p.commit_group_id, p.matched));
                        }
                    };
                    info!(
                        "still not reach integrity over label";
                        "status" => ?res,
                        "region_id" => self.region_id,
                        "peer_id" => self.peer.id,
                        "progress" => ?buffer
                    );
                } else {
                    self.replication_sync = true;
                }
                match res {
                    Some(true) => RegionReplicationState::IntegrityOverLabel,
                    Some(false) => RegionReplicationState::SimpleMajority,
                    None => RegionReplicationState::Unknown,
                }
            } else {
                RegionReplicationState::SimpleMajority
            }
        } else {
            RegionReplicationState::IntegrityOverLabel
        };
        status.set_state(state);
        Some(status)
    }

<<<<<<< HEAD
    pub fn heartbeat_pd<T: Transport + 'static, C>(&mut self, ctx: &PollContext<T, C>) {
=======
    pub fn heartbeat_pd<T, C>(&mut self, ctx: &PollContext<EK, ER, T, C>) {
>>>>>>> fad3b69b
        let task = PdTask::Heartbeat {
            term: self.term(),
            region: self.region().clone(),
            peer: self.peer.clone(),
            down_peers: self.collect_down_peers(ctx.cfg.max_peer_down_duration.0),
            pending_peers: self.collect_pending_peers(ctx),
            written_bytes: self.peer_stat.written_bytes,
            written_keys: self.peer_stat.written_keys,
            approximate_size: self.approximate_size,
            approximate_keys: self.approximate_keys,
            replication_status: self.region_replication_status(),
        };
        if let Err(e) = ctx.pd_scheduler.schedule(task) {
            error!(
                "failed to notify pd";
                "region_id" => self.region_id,
                "peer_id" => self.peer.get_id(),
                "err" => ?e,
            );
        }
    }

    fn send_raft_message<T: Transport>(
        &mut self,
        msg: eraftpb::Message,
        trans: &mut BlockableTransport<T>,
    ) {
        let mut send_msg = RaftMessage::default();
        send_msg.set_region_id(self.region_id);
        // set current epoch
        send_msg.set_region_epoch(self.region().get_region_epoch().clone());

        let from_peer = self.peer.clone();
        let to_peer = match self.get_peer_from_cache(msg.get_to()) {
            Some(p) => p,
            None => {
                warn!(
                    "failed to look up recipient peer";
                    "region_id" => self.region_id,
                    "peer_id" => self.peer.get_id(),
                    "to_peer" => msg.get_to(),
                );
                return;
            }
        };

        let to_peer_id = to_peer.get_id();
        let to_store_id = to_peer.get_store_id();
        let msg_type = msg.get_msg_type();
        debug!(
            "send raft msg";
            "region_id" => self.region_id,
            "peer_id" => self.peer.get_id(),
            "msg_type" => ?msg_type,
            "msg_size" => msg.compute_size(),
            "from" => from_peer.get_id(),
            "to" => to_peer_id,
        );

        send_msg.set_from_peer(from_peer);
        send_msg.set_to_peer(to_peer);

        // There could be two cases:
        // 1. Target peer already exists but has not established communication with leader yet
        // 2. Target peer is added newly due to member change or region split, but it's not
        //    created yet
        // For both cases the region start key and end key are attached in RequestVote and
        // Heartbeat message for the store of that peer to check whether to create a new peer
        // when receiving these messages, or just to wait for a pending region split to perform
        // later.
        if self.get_store().is_initialized() && is_initial_msg(&msg) {
            let region = self.region();
            send_msg.set_start_key(region.get_start_key().to_vec());
            send_msg.set_end_key(region.get_end_key().to_vec());
        }
        send_msg.set_message(msg);

        let to_leader = to_peer_id == self.leader_id();
        let is_snapshot_msg = msg_type == eraftpb::MessageType::MsgSnapshot;

        let res = trans.maybe_delay_send(send_msg, self.is_leader(), to_leader, is_snapshot_msg);
        if let Err(e) = res {
            warn!(
                "failed to send msg to other peer";
                "region_id" => self.region_id,
                "peer_id" => self.peer.get_id(),
                "target_peer_id" => to_peer_id,
                "target_store_id" => to_store_id,
                "err" => ?e,
            );
            self.on_send_err(to_leader, is_snapshot_msg, to_peer_id);
        };
    }

    pub fn on_send_err(
        &mut self,
        leader_unreachable: bool,
        is_snapshot_msg: bool,
        to_peer_id: u64,
    ) {
        if leader_unreachable {
            self.leader_unreachable = true;
        }
        // unreachable store
        self.raft_group.report_unreachable(to_peer_id);
        if is_snapshot_msg {
            self.raft_group
                .report_snapshot(to_peer_id, SnapshotStatus::Failure);
        }
    }

    pub fn bcast_wake_up_message<T: Transport, C>(&self, ctx: &mut PollContext<EK, ER, T, C>) {
        for peer in self.region().get_peers() {
            if peer.get_id() == self.peer_id() {
                continue;
            }
            let mut send_msg = RaftMessage::default();
            send_msg.set_region_id(self.region_id);
            send_msg.set_from_peer(self.peer.clone());
            send_msg.set_region_epoch(self.region().get_region_epoch().clone());
            send_msg.set_to_peer(peer.clone());
            let extra_msg = send_msg.mut_extra_msg();
            extra_msg.set_type(ExtraMessageType::MsgRegionWakeUp);
            if let Err(e) = ctx.trans.send(send_msg) {
                error!(
                    "failed to send wake up message";
                    "region_id" => self.region_id,
                    "peer_id" => self.peer.get_id(),
                    "target_peer_id" => peer.get_id(),
                    "target_store_id" => peer.get_store_id(),
                    "err" => ?e,
                );
            } else {
                ctx.need_flush_trans = true;
            }
        }
    }

    pub fn bcast_check_stale_peer_message<T: Transport, C>(
        &mut self,
        ctx: &mut PollContext<EK, ER, T, C>,
    ) {
        if self.check_stale_conf_ver < self.region().get_region_epoch().get_conf_ver() {
            self.check_stale_conf_ver = self.region().get_region_epoch().get_conf_ver();
            self.check_stale_peers = self.region().get_peers().to_vec();
        }
        for peer in &self.check_stale_peers {
            if peer.get_id() == self.peer_id() {
                continue;
            }
            let mut send_msg = RaftMessage::default();
            send_msg.set_region_id(self.region_id);
            send_msg.set_from_peer(self.peer.clone());
            send_msg.set_region_epoch(self.region().get_region_epoch().clone());
            send_msg.set_to_peer(peer.clone());
            let extra_msg = send_msg.mut_extra_msg();
            extra_msg.set_type(ExtraMessageType::MsgCheckStalePeer);
            if let Err(e) = ctx.trans.send(send_msg) {
                error!(
                    "failed to send check stale peer message";
                    "region_id" => self.region_id,
                    "peer_id" => self.peer.get_id(),
                    "target_peer_id" => peer.get_id(),
                    "target_store_id" => peer.get_store_id(),
                    "err" => ?e,
                );
            } else {
                ctx.need_flush_trans = true;
            }
        }
    }

    pub fn on_check_stale_peer_response(
        &mut self,
        check_conf_ver: u64,
        check_peers: Vec<metapb::Peer>,
    ) {
        if self.check_stale_conf_ver < check_conf_ver {
            self.check_stale_conf_ver = check_conf_ver;
            self.check_stale_peers = check_peers;
        }
    }

    pub fn send_want_rollback_merge<T: Transport, C>(
        &self,
        premerge_commit: u64,
        ctx: &mut PollContext<EK, ER, T, C>,
    ) {
        let mut send_msg = RaftMessage::default();
        send_msg.set_region_id(self.region_id);
        send_msg.set_from_peer(self.peer.clone());
        send_msg.set_region_epoch(self.region().get_region_epoch().clone());
        let to_peer = match self.get_peer_from_cache(self.leader_id()) {
            Some(p) => p,
            None => {
                warn!(
                    "failed to look up recipient peer";
                    "region_id" => self.region_id,
                    "peer_id" => self.peer.get_id(),
                    "to_peer" => self.leader_id(),
                );
                return;
            }
        };
        send_msg.set_to_peer(to_peer.clone());
        let extra_msg = send_msg.mut_extra_msg();
        extra_msg.set_type(ExtraMessageType::MsgWantRollbackMerge);
        extra_msg.set_premerge_commit(premerge_commit);
        if let Err(e) = ctx.trans.send(send_msg) {
            error!(
                "failed to send want rollback merge message";
                "region_id" => self.region_id,
                "peer_id" => self.peer.get_id(),
                "target_peer_id" => to_peer.get_id(),
                "target_store_id" => to_peer.get_store_id(),
                "err" => ?e
            );
        } else {
            ctx.need_flush_trans = true;
        }
    }
}

/// `RequestPolicy` decides how we handle a request.
#[derive(Clone, PartialEq, Debug)]
pub enum RequestPolicy {
    // Handle the read request directly without dispatch.
    ReadLocal,
    // Handle the read request via raft's SafeReadIndex mechanism.
    ReadIndex,
    ProposeNormal,
    ProposeTransferLeader,
    ProposeConfChange,
}

/// `RequestInspector` makes `RequestPolicy` for requests.
pub trait RequestInspector {
    /// Has the current term been applied?
    fn has_applied_to_current_term(&mut self) -> bool;
    /// Inspects its lease.
    fn inspect_lease(&mut self) -> LeaseState;

    /// Inspect a request, return a policy that tells us how to
    /// handle the request.
    fn inspect(&mut self, req: &RaftCmdRequest) -> Result<RequestPolicy> {
        if req.has_admin_request() {
            if apply::get_change_peer_cmd(req).is_some() {
                return Ok(RequestPolicy::ProposeConfChange);
            }
            if get_transfer_leader_cmd(req).is_some() {
                return Ok(RequestPolicy::ProposeTransferLeader);
            }
            return Ok(RequestPolicy::ProposeNormal);
        }

        let mut has_read = false;
        let mut has_write = false;
        for r in req.get_requests() {
            match r.get_cmd_type() {
                CmdType::Get | CmdType::Snap | CmdType::ReadIndex => has_read = true,
                CmdType::Delete | CmdType::Put | CmdType::DeleteRange | CmdType::IngestSst => {
                    has_write = true
                }
                CmdType::Prewrite | CmdType::Invalid => {
                    return Err(box_err!(
                        "invalid cmd type {:?}, message maybe corrupted",
                        r.get_cmd_type()
                    ));
                }
            }

            if has_read && has_write {
                return Err(box_err!("read and write can't be mixed in one batch"));
            }
        }

        if has_write {
            return Ok(RequestPolicy::ProposeNormal);
        }

        if req.get_header().get_read_quorum() {
            return Ok(RequestPolicy::ReadIndex);
        }

        // If applied index's term is differ from current raft's term, leader transfer
        // must happened, if read locally, we may read old value.
        if !self.has_applied_to_current_term() {
            return Ok(RequestPolicy::ReadIndex);
        }

        // Local read should be performed, if and only if leader is in lease.
        // None for now.
        match self.inspect_lease() {
            LeaseState::Valid => Ok(RequestPolicy::ReadLocal),
            LeaseState::Expired | LeaseState::Suspect => {
                // Perform a consistent read to Raft quorum and try to renew the leader lease.
                Ok(RequestPolicy::ReadIndex)
            }
        }
    }
}

impl<EK, ER> RequestInspector for Peer<EK, ER>
where
    EK: KvEngine,
    ER: KvEngine,
{
    fn has_applied_to_current_term(&mut self) -> bool {
        self.get_store().applied_index_term() == self.term()
    }

    fn inspect_lease(&mut self) -> LeaseState {
        if !self.raft_group.raft.in_lease() {
            return LeaseState::Suspect;
        }
        // None means now.
        let state = self.leader_lease.inspect(None);
        if LeaseState::Expired == state {
            debug!(
                "leader lease is expired";
                "region_id" => self.region_id,
                "peer_id" => self.peer.get_id(),
                "lease" => ?self.leader_lease,
            );
            // The lease is expired, call `expire` explicitly.
            self.leader_lease.expire();
        }
        state
    }
}

impl<EK, ER, T, C> ReadExecutor<EK> for PollContext<EK, ER, T, C>
where
    EK: KvEngine,
    ER: KvEngine,
{
    fn get_engine(&self) -> &EK {
        &self.engines.kv
    }

    fn get_snapshot(&mut self, _: Option<ThreadReadId>) -> Arc<EK::Snapshot> {
        Arc::new(self.engines.kv.snapshot())
    }
}

fn get_transfer_leader_cmd(msg: &RaftCmdRequest) -> Option<&TransferLeaderRequest> {
    if !msg.has_admin_request() {
        return None;
    }
    let req = msg.get_admin_request();
    if !req.has_transfer_leader() {
        return None;
    }

    Some(req.get_transfer_leader())
}

fn get_sync_log_from_request(msg: &RaftCmdRequest) -> bool {
    if msg.has_admin_request() {
        let req = msg.get_admin_request();
        return match req.get_cmd_type() {
            AdminCmdType::ChangePeer
            | AdminCmdType::Split
            | AdminCmdType::BatchSplit
            | AdminCmdType::PrepareMerge
            | AdminCmdType::CommitMerge
            | AdminCmdType::RollbackMerge => true,
            _ => false,
        };
    }

    msg.get_header().get_sync_log()
}

/// We enable follower lazy commit to get a better performance.
/// But it may not be appropriate for some requests. This function
/// checks whether the request should be committed on all followers
/// as soon as possible.
fn is_request_urgent(req: &RaftCmdRequest) -> bool {
    if !req.has_admin_request() {
        return false;
    }

    match req.get_admin_request().get_cmd_type() {
        AdminCmdType::Split
        | AdminCmdType::BatchSplit
        | AdminCmdType::ChangePeer
        | AdminCmdType::ComputeHash
        | AdminCmdType::VerifyHash
        | AdminCmdType::PrepareMerge
        | AdminCmdType::CommitMerge
        | AdminCmdType::RollbackMerge => true,
        _ => false,
    }
}

fn make_transfer_leader_response() -> RaftCmdResponse {
    let mut response = AdminResponse::default();
    response.set_cmd_type(AdminCmdType::TransferLeader);
    response.set_transfer_leader(TransferLeaderResponse::default());
    let mut resp = RaftCmdResponse::default();
    resp.set_admin_response(response);
    resp
}

/// A poor version of `Peer` to avoid port generic variables everywhere.
pub trait AbstractPeer {
    fn meta_peer(&self) -> &metapb::Peer;
    fn region(&self) -> &metapb::Region;
    fn apply_state(&self) -> &RaftApplyState;
    fn raft_status(&self) -> raft::Status;
    fn raft_committed_index(&self) -> u64;
    fn raft_request_snapshot(&mut self, index: u64);
    fn pending_merge_state(&self) -> Option<&MergeState>;
}

impl<EK: KvEngine, ER: KvEngine> AbstractPeer for Peer<EK, ER> {
    fn meta_peer(&self) -> &metapb::Peer {
        &self.peer
    }
    fn region(&self) -> &metapb::Region {
        self.raft_group.store().region()
    }
    fn apply_state(&self) -> &RaftApplyState {
        self.raft_group.store().apply_state()
    }
    fn raft_status(&self) -> raft::Status {
        self.raft_group.status()
    }
    fn raft_committed_index(&self) -> u64 {
        self.raft_group.store().committed_index()
    }
    fn raft_request_snapshot(&mut self, index: u64) {
        self.raft_group.request_snapshot(index).unwrap();
    }
    fn pending_merge_state(&self) -> Option<&MergeState> {
        self.pending_merge_state.as_ref()
    }
}

#[cfg(test)]
mod tests {
    use super::*;
    use kvproto::raft_cmdpb;
    #[cfg(feature = "protobuf-codec")]
    use protobuf::ProtobufEnum;

    #[test]
    fn test_sync_log() {
        let white_list = [
            AdminCmdType::InvalidAdmin,
            AdminCmdType::CompactLog,
            AdminCmdType::TransferLeader,
            AdminCmdType::ComputeHash,
            AdminCmdType::VerifyHash,
        ];
        for tp in AdminCmdType::values() {
            let mut msg = RaftCmdRequest::default();
            msg.mut_admin_request().set_cmd_type(*tp);
            assert_eq!(
                get_sync_log_from_request(&msg),
                !white_list.contains(tp),
                "{:?}",
                tp
            );
        }
    }

    #[test]
    fn test_urgent() {
        let urgent_types = [
            AdminCmdType::Split,
            AdminCmdType::BatchSplit,
            AdminCmdType::ChangePeer,
            AdminCmdType::ComputeHash,
            AdminCmdType::VerifyHash,
            AdminCmdType::PrepareMerge,
            AdminCmdType::CommitMerge,
            AdminCmdType::RollbackMerge,
        ];
        for tp in AdminCmdType::values() {
            let mut req = RaftCmdRequest::default();
            req.mut_admin_request().set_cmd_type(*tp);
            assert_eq!(
                is_request_urgent(&req),
                urgent_types.contains(tp),
                "{:?}",
                tp
            );
        }
        assert!(!is_request_urgent(&RaftCmdRequest::default()));
    }

    #[test]
    fn test_entry_context() {
        let tbl: Vec<&[ProposalContext]> = vec![
            &[ProposalContext::SPLIT],
            &[ProposalContext::SYNC_LOG],
            &[ProposalContext::PREPARE_MERGE],
            &[ProposalContext::SPLIT, ProposalContext::SYNC_LOG],
            &[ProposalContext::PREPARE_MERGE, ProposalContext::SYNC_LOG],
        ];

        for flags in tbl {
            let mut ctx = ProposalContext::empty();
            for f in flags {
                ctx.insert(*f);
            }

            let ser = ctx.to_vec();
            let de = ProposalContext::from_bytes(&ser);

            for f in flags {
                assert!(de.contains(*f), "{:?}", de);
            }
        }
    }

    #[test]
    fn test_request_inspector() {
        struct DummyInspector {
            applied_to_index_term: bool,
            lease_state: LeaseState,
        }
        impl RequestInspector for DummyInspector {
            fn has_applied_to_current_term(&mut self) -> bool {
                self.applied_to_index_term
            }
            fn inspect_lease(&mut self) -> LeaseState {
                self.lease_state
            }
        }

        let mut table = vec![];

        // Ok(_)
        let mut req = RaftCmdRequest::default();
        let mut admin_req = raft_cmdpb::AdminRequest::default();

        req.set_admin_request(admin_req.clone());
        table.push((req.clone(), RequestPolicy::ProposeNormal));

        admin_req.set_change_peer(raft_cmdpb::ChangePeerRequest::default());
        req.set_admin_request(admin_req.clone());
        table.push((req.clone(), RequestPolicy::ProposeConfChange));
        admin_req.clear_change_peer();

        admin_req.set_transfer_leader(raft_cmdpb::TransferLeaderRequest::default());
        req.set_admin_request(admin_req.clone());
        table.push((req.clone(), RequestPolicy::ProposeTransferLeader));
        admin_req.clear_transfer_leader();
        req.clear_admin_request();

        for (op, policy) in vec![
            (CmdType::Get, RequestPolicy::ReadLocal),
            (CmdType::Snap, RequestPolicy::ReadLocal),
            (CmdType::Put, RequestPolicy::ProposeNormal),
            (CmdType::Delete, RequestPolicy::ProposeNormal),
            (CmdType::DeleteRange, RequestPolicy::ProposeNormal),
            (CmdType::IngestSst, RequestPolicy::ProposeNormal),
        ] {
            let mut request = raft_cmdpb::Request::default();
            request.set_cmd_type(op);
            req.set_requests(vec![request].into());
            table.push((req.clone(), policy));
        }

        for &applied_to_index_term in &[true, false] {
            for &lease_state in &[LeaseState::Expired, LeaseState::Suspect, LeaseState::Valid] {
                for (req, mut policy) in table.clone() {
                    let mut inspector = DummyInspector {
                        applied_to_index_term,
                        lease_state,
                    };
                    // Leader can not read local as long as
                    // it has not applied to its term or it does has a valid lease.
                    if policy == RequestPolicy::ReadLocal
                        && (!applied_to_index_term || LeaseState::Valid != inspector.lease_state)
                    {
                        policy = RequestPolicy::ReadIndex;
                    }
                    assert_eq!(inspector.inspect(&req).unwrap(), policy);
                }
            }
        }

        // Read quorum.
        let mut request = raft_cmdpb::Request::default();
        request.set_cmd_type(CmdType::Snap);
        req.set_requests(vec![request].into());
        req.mut_header().set_read_quorum(true);
        let mut inspector = DummyInspector {
            applied_to_index_term: true,
            lease_state: LeaseState::Valid,
        };
        assert_eq!(inspector.inspect(&req).unwrap(), RequestPolicy::ReadIndex);
        req.clear_header();

        // Err(_)
        let mut err_table = vec![];
        for &op in &[CmdType::Prewrite, CmdType::Invalid] {
            let mut request = raft_cmdpb::Request::default();
            request.set_cmd_type(op);
            req.set_requests(vec![request].into());
            err_table.push(req.clone());
        }
        let mut snap = raft_cmdpb::Request::default();
        snap.set_cmd_type(CmdType::Snap);
        let mut put = raft_cmdpb::Request::default();
        put.set_cmd_type(CmdType::Put);
        req.set_requests(vec![snap, put].into());
        err_table.push(req);

        for req in err_table {
            let mut inspector = DummyInspector {
                applied_to_index_term: true,
                lease_state: LeaseState::Valid,
            };
            assert!(inspector.inspect(&req).is_err());
        }
    }
}<|MERGE_RESOLUTION|>--- conflicted
+++ resolved
@@ -437,11 +437,7 @@
 
     /// Register self to apply_scheduler so that the peer is then usable.
     /// Also trigger `RegionChangeEvent::Create` here.
-<<<<<<< HEAD
-    pub fn activate<T: Transport + 'static, C>(&self, ctx: &PollContext<T, C>) {
-=======
-    pub fn activate<T, C>(&self, ctx: &PollContext<EK, ER, T, C>) {
->>>>>>> fad3b69b
+    pub fn activate<T: Transport, C>(&self, ctx: &PollContext<EK, ER, T, C>) {
         ctx.apply_router
             .schedule_task(self.region_id, ApplyTask::register(self));
 
@@ -552,15 +548,9 @@
     /// 1. Set the region to tombstone;
     /// 2. Clear data;
     /// 3. Notify all pending requests.
-<<<<<<< HEAD
-    pub fn destroy<T: Transport + 'static, C>(
-        &mut self,
-        ctx: &PollContext<T, C>,
-=======
-    pub fn destroy<T, C>(
+    pub fn destroy<T: Transport, C>(
         &mut self,
         ctx: &PollContext<EK, ER, T, C>,
->>>>>>> fad3b69b
         keep_data: bool,
     ) -> Result<()> {
         fail_point!("raft_store_skip_destroy_peer", |_| Ok(()));
@@ -785,7 +775,7 @@
     #[inline]
     fn send<T, I>(
         &mut self,
-        trans: &mut BlockableTransport<T>,
+        trans: &mut BlockableTransport<EK, ER, T>,
         msgs: I,
         metrics: &mut RaftMessageMetrics,
     ) where
@@ -931,15 +921,9 @@
     }
 
     /// Collects all pending peers and update `peers_start_pending_time`.
-<<<<<<< HEAD
-    pub fn collect_pending_peers<T: Transport + 'static, C>(
-        &mut self,
-        ctx: &PollContext<T, C>,
-=======
-    pub fn collect_pending_peers<T, C>(
+    pub fn collect_pending_peers<T: Transport, C>(
         &mut self,
         ctx: &PollContext<EK, ER, T, C>,
->>>>>>> fad3b69b
     ) -> Vec<metapb::Peer> {
         let mut pending_peers = Vec::with_capacity(self.region().get_peers().len());
         let status = self.raft_group.status();
@@ -1025,14 +1009,7 @@
         false
     }
 
-<<<<<<< HEAD
-    pub fn check_stale_state<T: Transport + 'static, C>(
-        &mut self,
-        ctx: &mut PollContext<T, C>,
-    ) -> StaleState {
-=======
-    pub fn check_stale_state<T, C>(&mut self, ctx: &mut PollContext<EK, ER, T, C>) -> StaleState {
->>>>>>> fad3b69b
+    pub fn check_stale_state<T: Transport, C>(&mut self, ctx: &mut PollContext<EK, ER, T, C>) -> StaleState {
         if self.is_leader() {
             // Leaders always have valid state.
             //
@@ -1072,15 +1049,7 @@
         }
     }
 
-<<<<<<< HEAD
-    fn on_role_changed<T: Transport + 'static, C>(
-        &mut self,
-        ctx: &mut PollContext<T, C>,
-        ready: &Ready,
-    ) {
-=======
-    fn on_role_changed<T, C>(&mut self, ctx: &mut PollContext<EK, ER, T, C>, ready: &Ready) {
->>>>>>> fad3b69b
+    fn on_role_changed<T: Transport + 'static, C>(&mut self, ctx: &mut PollContext<EK, ER, T, C>, ready: &Ready) {
         // Update leader lease when the Raft state changes.
         if let Some(ss) = ready.ss() {
             match ss.raft_state {
@@ -1254,7 +1223,7 @@
             && !self.replication_sync
     }
 
-    pub fn handle_raft_ready_append<T: Transport, C>(
+    pub fn handle_raft_ready_append<T: Transport + 'static, C>(
         &mut self,
         ctx: &mut PollContext<EK, ER, T, C>,
     ) -> Option<(Ready, InvokeContext)> {
@@ -1682,14 +1651,7 @@
     }
 
     /// Responses to the ready read index request on the replica, the replica is not a leader.
-<<<<<<< HEAD
-    fn post_pending_read_index_on_replica<T: Transport + 'static, C>(
-        &mut self,
-        ctx: &mut PollContext<T, C>,
-    ) {
-=======
-    fn post_pending_read_index_on_replica<T, C>(&mut self, ctx: &mut PollContext<EK, ER, T, C>) {
->>>>>>> fad3b69b
+    fn post_pending_read_index_on_replica<T: Transport + 'static, C>(&mut self, ctx: &mut PollContext<EK, ER, T, C>) {
         while let Some(mut read) = self.pending_reads.pop_front() {
             assert!(read.read_index.is_some());
             let is_read_index_request = read.cmds.len() == 1
@@ -1708,15 +1670,7 @@
         }
     }
 
-<<<<<<< HEAD
-    fn apply_reads<T: Transport + 'static, C>(
-        &mut self,
-        ctx: &mut PollContext<T, C>,
-        ready: &Ready,
-    ) {
-=======
-    fn apply_reads<T, C>(&mut self, ctx: &mut PollContext<EK, ER, T, C>, ready: &Ready) {
->>>>>>> fad3b69b
+    fn apply_reads<T: Transport + 'static, C>(&mut self, ctx: &mut PollContext<EK, ER, T, C>, ready: &Ready) {
         let mut propose_time = None;
         let states = ready.read_states().iter().map(|state| {
             let uuid = Uuid::from_slice(state.request_ctx.as_slice()).unwrap();
@@ -2216,7 +2170,7 @@
     // 1. The region is in merging or splitting;
     // 2. The message is stale and dropped by the Raft group internally;
     // 3. There is already a read request proposed in the current lease;
-    fn read_index<T: Transport, C>(
+    fn read_index<T: Transport + 'static, C>(
         &mut self,
         poll_ctx: &mut PollContext<EK, ER, T, C>,
         req: RaftCmdRequest,
@@ -2810,11 +2764,7 @@
         Some(status)
     }
 
-<<<<<<< HEAD
-    pub fn heartbeat_pd<T: Transport + 'static, C>(&mut self, ctx: &PollContext<T, C>) {
-=======
-    pub fn heartbeat_pd<T, C>(&mut self, ctx: &PollContext<EK, ER, T, C>) {
->>>>>>> fad3b69b
+    pub fn heartbeat_pd<T: Transport, C>(&mut self, ctx: &PollContext<EK, ER, T, C>) {
         let task = PdTask::Heartbeat {
             term: self.term(),
             region: self.region().clone(),
@@ -2840,7 +2790,7 @@
     fn send_raft_message<T: Transport>(
         &mut self,
         msg: eraftpb::Message,
-        trans: &mut BlockableTransport<T>,
+        trans: &mut BlockableTransport<EK, ER, T>,
     ) {
         let mut send_msg = RaftMessage::default();
         send_msg.set_region_id(self.region_id);
@@ -3146,7 +3096,7 @@
     }
 }
 
-impl<EK, ER, T, C> ReadExecutor<EK> for PollContext<EK, ER, T, C>
+impl<EK, ER, T: Transport, C> ReadExecutor<EK> for PollContext<EK, ER, T, C>
 where
     EK: KvEngine,
     ER: KvEngine,
