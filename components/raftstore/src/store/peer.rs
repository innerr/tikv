// Copyright 2016 TiKV Project Authors. Licensed under Apache-2.0.

use std::cell::RefCell;
use std::collections::VecDeque;
use std::sync::atomic::{AtomicU64, AtomicUsize, Ordering};
use std::sync::{Arc, Mutex};
use std::time::{Duration, Instant};
use std::{cmp, mem, u64, usize};

use crossbeam::atomic::AtomicCell;
use engine_traits::{Engines, KvEngine, RaftEngine, Snapshot, WriteOptions};
use error_code::ErrorCodeExt;
use kvproto::kvrpcpb::ExtraOp as TxnExtraOp;
use kvproto::metapb::{self, PeerRole};
use kvproto::pdpb::PeerStats;
use kvproto::raft_cmdpb::{
    self, AdminCmdType, AdminResponse, ChangePeerRequest, CmdType, CommitMergeRequest,
    RaftCmdRequest, RaftCmdResponse, TransferLeaderRequest, TransferLeaderResponse,
};
use kvproto::raft_serverpb::{
    ExtraMessage, ExtraMessageType, MergeState, PeerState, RaftApplyState, RaftMessage,
};
use kvproto::replication_modepb::{
    DrAutoSyncState, RegionReplicationState, RegionReplicationStatus, ReplicationMode,
};
use protobuf::Message;
use raft::eraftpb::{self, ConfChangeType, Entry, EntryType, MessageType};
use raft::{
    self, Changer, LightReady, ProgressState, ProgressTracker, RawNode, Ready, SnapshotStatus,
    StateRole, INVALID_INDEX, NO_LIMIT,
};
use raft_proto::ConfChangeI;
use smallvec::SmallVec;
use time::Timespec;
use uuid::Uuid;

use crate::coprocessor::{CoprocessorHost, RegionChangeEvent};
use crate::store::fsm::apply::CatchUpLogs;
use crate::store::fsm::store::PollContext;
use crate::store::fsm::{apply, Apply, ApplyMetrics, ApplyTask, GroupState, Proposal};
use crate::store::worker::{ReadDelegate, ReadExecutor, ReadProgress, RegionTask};
use crate::store::{
    Callback, Config, GlobalReplicationState, PdTask, ReadIndexContext, ReadResponse,
};
use crate::{Error, Result};
use pd_client::INVALID_ID;
use tikv_util::collections::{HashMap, HashSet};
use tikv_util::time::{duration_to_sec, monotonic_raw_now};
use tikv_util::time::{Instant as UtilInstant, ThreadReadId};
use tikv_util::worker::{FutureScheduler, Scheduler};
use tikv_util::Either;

use super::cmd_resp;
use super::local_metrics::{RaftMessageMetrics, RaftReadyMetrics};
use super::metrics::*;
use super::peer_storage::{
    write_peer_state, ApplySnapResult, CheckApplyingSnapStatus, InvokeContext, PeerStorage,
};
use super::read_queue::{ReadIndexQueue, ReadIndexRequest};
use super::transport::Transport;
use super::util::{
    self, check_region_epoch, is_initial_msg, AdminCmdEpochState, ChangePeerI, ConfChangeKind,
    Lease, LeaseState, ADMIN_CMD_EPOCH_MAP, NORMAL_REQ_CHECK_CONF_VER, NORMAL_REQ_CHECK_VER,
};
use super::DestroyPeerJob;

const SHRINK_CACHE_CAPACITY: usize = 64;
const MIN_BCAST_WAKE_UP_INTERVAL: u64 = 1_000; // 1s

/// The returned states of the peer after checking whether it is stale
#[derive(Debug, PartialEq, Eq)]
pub enum StaleState {
    Valid,
    ToValidate,
    LeaderMissing,
}

struct ProposalQueue<S>
where
    S: Snapshot,
{
    queue: VecDeque<Proposal<S>>,
}

impl<S: Snapshot> ProposalQueue<S> {
    fn new() -> ProposalQueue<S> {
        ProposalQueue {
            queue: VecDeque::new(),
        }
    }

    fn find_propose_time(&self, key: (u64, u64)) -> Option<Timespec> {
        let (front, back) = self.queue.as_slices();
        let map = |p: &Proposal<_>| (p.term, p.index);
        let idx = front
            .binary_search_by_key(&key, map)
            .or_else(|_| back.binary_search_by_key(&key, map));
        idx.ok().map(|i| self.queue[i].renew_lease_time).flatten()
    }

    // Return all proposals that before (and included) the proposal
    // at the given term and index
    fn take(&mut self, index: u64, term: u64) -> Vec<Proposal<S>> {
        let mut propos = Vec::new();
        while let Some(p) = self.queue.pop_front() {
            // Comparing the term first then the index, because the term is
            // increasing among all log entries and the index is increasing
            // inside a given term
            if (p.term, p.index) > (term, index) {
                self.queue.push_front(p);
                break;
            }
            if !p.cb.is_none() {
                propos.push(p);
            }
        }
        self.gc();
        propos
    }

    fn push(&mut self, p: Proposal<S>) {
        if let Some(f) = self.queue.front() {
            // The term must be increasing among all log entries and the index
            // must be increasing inside a given term
            assert!((p.term, p.index) > (f.term, f.index));
        }
        self.queue.push_back(p);
    }

    fn gc(&mut self) {
        if self.queue.capacity() > SHRINK_CACHE_CAPACITY && self.queue.len() < SHRINK_CACHE_CAPACITY
        {
            self.queue.shrink_to_fit();
        }
    }
}

bitflags! {
    // TODO: maybe declare it as protobuf struct is better.
    /// A bitmap contains some useful flags when dealing with `eraftpb::Entry`.
    pub struct ProposalContext: u8 {
        const SYNC_LOG       = 0b0000_0001;
        const SPLIT          = 0b0000_0010;
        const PREPARE_MERGE  = 0b0000_0100;
    }
}

impl ProposalContext {
    /// Converts itself to a vector.
    pub fn to_vec(self) -> Vec<u8> {
        if self.is_empty() {
            return vec![];
        }
        let ctx = self.bits();
        vec![ctx]
    }

    /// Initializes a `ProposalContext` from a byte slice.
    pub fn from_bytes(ctx: &[u8]) -> ProposalContext {
        if ctx.is_empty() {
            ProposalContext::empty()
        } else if ctx.len() == 1 {
            ProposalContext::from_bits_truncate(ctx[0])
        } else {
            panic!("invalid ProposalContext {:?}", ctx);
        }
    }
}

/// `ConsistencyState` is used for consistency check.
pub struct ConsistencyState {
    pub last_check_time: Instant,
    // (computed_result_or_to_be_verified, index, hash)
    pub index: u64,
    pub context: Vec<u8>,
    pub hash: Vec<u8>,
}

/// Statistics about raft peer.
#[derive(Default, Clone)]
pub struct PeerStat {
    pub written_bytes: u64,
    pub written_keys: u64,
}

#[derive(Default, Debug, Clone, Copy)]
pub struct CheckTickResult {
    leader: bool,
    up_to_date: bool,
}

pub struct ProposedAdminCmd<S: Snapshot> {
    cmd_type: AdminCmdType,
    epoch_state: AdminCmdEpochState,
    index: u64,
    cbs: Vec<Callback<S>>,
}

impl<S: Snapshot> ProposedAdminCmd<S> {
    fn new(
        cmd_type: AdminCmdType,
        epoch_state: AdminCmdEpochState,
        index: u64,
    ) -> ProposedAdminCmd<S> {
        ProposedAdminCmd {
            cmd_type,
            epoch_state,
            index,
            cbs: Vec::new(),
        }
    }
}

struct CmdEpochChecker<S: Snapshot> {
    // Although it's a deque, because of the characteristics of the settings from `ADMIN_CMD_EPOCH_MAP`,
    // the max size of admin cmd is 2, i.e. split/merge and change peer.
    proposed_admin_cmd: VecDeque<ProposedAdminCmd<S>>,
    term: u64,
}

impl<S: Snapshot> Default for CmdEpochChecker<S> {
    fn default() -> CmdEpochChecker<S> {
        CmdEpochChecker {
            proposed_admin_cmd: VecDeque::new(),
            term: 0,
        }
    }
}

impl<S: Snapshot> CmdEpochChecker<S> {
    fn maybe_update_term(&mut self, term: u64) {
        assert!(term >= self.term);
        if term > self.term {
            self.term = term;
            for cmd in self.proposed_admin_cmd.drain(..) {
                for cb in cmd.cbs {
                    apply::notify_stale_req(term, cb);
                }
            }
        }
    }

    /// Check if the proposal can be proposed on the basis of its epoch and previous proposed admin cmds.
    ///
    /// Returns None if passing the epoch check, otherwise returns a index which is the last
    /// admin cmd index conflicted with this proposal.
    pub fn propose_check_epoch(&mut self, req: &RaftCmdRequest, term: u64) -> Option<u64> {
        self.maybe_update_term(term);
        let (check_ver, check_conf_ver) = if !req.has_admin_request() {
            (NORMAL_REQ_CHECK_VER, NORMAL_REQ_CHECK_CONF_VER)
        } else {
            let cmd_type = req.get_admin_request().get_cmd_type();
            // Due to `test_admin_cmd_epoch_map_include_all_cmd_type`, using unwrap is ok.
            let epoch_state = *ADMIN_CMD_EPOCH_MAP.get(&cmd_type).unwrap();
            (epoch_state.check_ver, epoch_state.check_conf_ver)
        };
        self.last_conflict_index(check_ver, check_conf_ver)
    }

    pub fn post_propose(&mut self, cmd_type: AdminCmdType, index: u64, term: u64) {
        self.maybe_update_term(term);
        // Due to `test_admin_cmd_epoch_map_include_all_cmd_type`, using unwrap is ok.
        let epoch_state = *ADMIN_CMD_EPOCH_MAP.get(&cmd_type).unwrap();
        assert!(self
            .last_conflict_index(epoch_state.check_ver, epoch_state.check_conf_ver)
            .is_none());

        if epoch_state.change_conf_ver || epoch_state.change_ver {
            if let Some(cmd) = self.proposed_admin_cmd.back() {
                assert!(cmd.index < index);
            }
            self.proposed_admin_cmd
                .push_back(ProposedAdminCmd::new(cmd_type, epoch_state, index));
        }
    }

    fn last_conflict_index(&self, check_ver: bool, check_conf_ver: bool) -> Option<u64> {
        self.proposed_admin_cmd
            .iter()
            .rev()
            .find(|cmd| {
                (check_ver && cmd.epoch_state.change_ver)
                    || (check_conf_ver && cmd.epoch_state.change_conf_ver)
            })
            .map(|cmd| cmd.index)
    }

    /// Returns the last proposed admin cmd index.
    ///
    /// Note that the cmd of this type must change epoch otherwise it can not be
    /// recorded to `proposed_admin_cmd`.
    pub fn last_cmd_index(&mut self, cmd_type: AdminCmdType) -> Option<u64> {
        self.proposed_admin_cmd
            .iter()
            .rev()
            .find(|cmd| cmd.cmd_type == cmd_type)
            .map(|cmd| cmd.index)
    }

    pub fn advance_apply(&mut self, index: u64, term: u64, region: &metapb::Region) {
        self.maybe_update_term(term);
        while !self.proposed_admin_cmd.is_empty() {
            let cmd = self.proposed_admin_cmd.front_mut().unwrap();
            if cmd.index <= index {
                for cb in cmd.cbs.drain(..) {
                    let mut resp = cmd_resp::new_error(Error::EpochNotMatch(
                        format!(
                            "current epoch of region {} is {:?}",
                            region.get_id(),
                            region.get_region_epoch(),
                        ),
                        vec![region.to_owned()],
                    ));
                    cmd_resp::bind_term(&mut resp, term);
                    cb.invoke_with_response(resp);
                }
            } else {
                break;
            }
            self.proposed_admin_cmd.pop_front();
        }
    }

    pub fn attach_to_conflict_cmd(&mut self, index: u64, cb: Callback<S>) {
        if let Some(cmd) = self
            .proposed_admin_cmd
            .iter_mut()
            .rev()
            .find(|cmd| cmd.index == index)
        {
            cmd.cbs.push(cb);
        } else {
            panic!(
                "index {} can not found in proposed_admin_cmd, callback {:?}",
                index, cb
            );
        }
    }
}

impl<S: Snapshot> Drop for CmdEpochChecker<S> {
    fn drop(&mut self) {
        for state in self.proposed_admin_cmd.drain(..) {
            for cb in state.cbs {
                apply::notify_stale_req(self.term, cb);
            }
        }
    }
}

pub struct Peer<EK, ER>
where
    EK: KvEngine,
    ER: RaftEngine,
{
    /// The ID of the Region which this Peer belongs to.
    region_id: u64,
    // TODO: remove it once panic!() support slog fields.
    /// Peer_tag, "[region <region_id>] <peer_id>"
    pub tag: String,
    /// The Peer meta information.
    pub peer: metapb::Peer,

    /// The Raft state machine of this Peer.
    pub raft_group: RawNode<PeerStorage<EK, ER>>,
    /// The cache of meta information for Region's other Peers.
    peer_cache: RefCell<HashMap<u64, metapb::Peer>>,
    /// Record the last instant of each peer's heartbeat response.
    pub peer_heartbeats: HashMap<u64, Instant>,

    proposals: ProposalQueue<EK::Snapshot>,
    leader_missing_time: Option<Instant>,
    leader_lease: Lease,
    pending_reads: ReadIndexQueue<EK::Snapshot>,

    /// If it fails to send messages to leader.
    pub leader_unreachable: bool,
    /// Indicates whether the peer should be woken up.
    pub should_wake_up: bool,
    /// Whether this peer is destroyed asynchronously.
    /// If it's true,
    /// 1. when merging, its data in storeMeta will be removed early by the target peer.
    /// 2. all read requests must be rejected.
    pub pending_remove: bool,

    /// Record the instants of peers being added into the configuration.
    /// Remove them after they are not pending any more.
    pub peers_start_pending_time: Vec<(u64, Instant)>,
    /// A inaccurate cache about which peer is marked as down.
    down_peer_ids: Vec<u64>,

    /// An inaccurate difference in region size since last reset.
    /// It is used to decide whether split check is needed.
    pub size_diff_hint: u64,
    /// The count of deleted keys since last reset.
    delete_keys_hint: u64,
    /// An inaccurate difference in region size after compaction.
    /// It is used to trigger check split to update approximate size and keys after space reclamation
    /// of deleted entries.
    pub compaction_declined_bytes: u64,
    /// Approximate size of the region.
    pub approximate_size: Option<u64>,
    /// Approximate keys of the region.
    pub approximate_keys: Option<u64>,

    /// The state for consistency check.
    pub consistency_state: ConsistencyState,

    /// The counter records pending snapshot requests.
    pub pending_request_snapshot_count: Arc<AtomicUsize>,
    /// The index of last scheduled committed raft log.
    pub last_applying_idx: u64,
    /// The index of last compacted raft log. It is used for the next compact log task.
    pub last_compacted_idx: u64,
    /// The index of the latest urgent proposal index.
    last_urgent_proposal_idx: u64,
    /// The index of the latest committed split command.
    last_committed_split_idx: u64,
    /// Approximate size of logs that is applied but not compacted yet.
    pub raft_log_size_hint: u64,

    /// The index of the latest proposed prepare merge command.
    last_proposed_prepare_merge_idx: u64,
    /// The index of the latest committed prepare merge command.
    last_committed_prepare_merge_idx: u64,
    /// The merge related state. It indicates this Peer is in merging.
    pub pending_merge_state: Option<MergeState>,
    /// The rollback merge proposal can be proposed only when the number
    /// of peers is greater than the majority of all peers.
    /// There are more details in the annotation above
    /// `test_node_merge_write_data_to_source_region_after_merging`
    /// The peers who want to rollback merge.
    pub want_rollback_merge_peers: HashSet<u64>,
    /// Source region is catching up logs for merge.
    pub catch_up_logs: Option<CatchUpLogs>,

    /// Write Statistics for PD to schedule hot spot.
    pub peer_stat: PeerStat,

    /// Time of the last attempt to wake up inactive leader.
    pub bcast_wake_up_time: Option<UtilInstant>,
    /// Current replication mode version.
    pub replication_mode_version: u64,
    /// The required replication state at current version.
    pub dr_auto_sync_state: DrAutoSyncState,
    /// A flag that caches sync state. It's set to true when required replication
    /// state is reached for current region.
    pub replication_sync: bool,

    /// The known newest conf version and its corresponding peer list
    /// Send to these peers to check whether itself is stale.
    pub check_stale_conf_ver: u64,
    pub check_stale_peers: Vec<metapb::Peer>,
    /// Whether this peer is created by replication and is the first
    /// one of this region on local store.
    pub local_first_replicate: bool,

    pub txn_extra_op: Arc<AtomicCell<TxnExtraOp>>,

    /// The max timestamp recorded in the concurrency manager is only updated at leader.
    /// So if a peer becomes leader from a follower, the max timestamp can be outdated.
    /// We need to update the max timestamp with a latest timestamp from PD before this
    /// peer can work.
    /// From the least significant to the most, 1 bit marks whether the timestamp is
    /// updated, 31 bits for the current epoch version, 32 bits for the current term.
    /// The version and term are stored to prevent stale UpdateMaxTimestamp task from
    /// marking the lowest bit.
    pub max_ts_sync_status: Arc<AtomicU64>,

    /// Check whether this proposal can be proposed based on its epoch.
    cmd_epoch_checker: CmdEpochChecker<EK::Snapshot>,
    /// The number of the last unpersisted ready.
    last_unpersisted_number: u64,
<<<<<<< HEAD
    /// The number of the last persisted ready.
    last_persisted_number: u64,
    /// Outside code use it to notify new persisted number to this peer.
    persisted_notifier: Arc<AtomicU64>,
=======
>>>>>>> 8c37eabb
}

impl<EK, ER> Peer<EK, ER>
where
    EK: KvEngine,
    ER: RaftEngine,
{
    pub fn new(
        store_id: u64,
        cfg: &Config,
        sched: Scheduler<RegionTask<EK::Snapshot>>,
        engines: Engines<EK, ER>,
        region: &metapb::Region,
        peer: metapb::Peer,
    ) -> Result<Peer<EK, ER>> {
        if peer.get_id() == raft::INVALID_ID {
            return Err(box_err!("invalid peer id"));
        }

        let tag = format!("[region {}] {}", region.get_id(), peer.get_id());

        let ps = PeerStorage::new(engines, region, sched, peer.get_id(), tag.clone())?;

        let applied_index = ps.applied_index();

        let raft_cfg = raft::Config {
            id: peer.get_id(),
            election_tick: cfg.raft_election_timeout_ticks,
            heartbeat_tick: cfg.raft_heartbeat_ticks,
            min_election_tick: cfg.raft_min_election_timeout_ticks,
            max_election_tick: cfg.raft_max_election_timeout_ticks,
            max_size_per_msg: cfg.raft_max_size_per_msg.0,
            max_inflight_msgs: cfg.raft_max_inflight_msgs,
            applied: applied_index,
            check_quorum: true,
            skip_bcast_commit: true,
            pre_vote: cfg.prevote,
            ..Default::default()
        };

        let logger = slog_global::get_global().new(slog::o!("region_id" => region.get_id()));
        let raft_group = RawNode::new(&raft_cfg, ps, &logger)?;
        let mut peer = Peer {
            peer,
            region_id: region.get_id(),
            raft_group,
            proposals: ProposalQueue::new(),
            pending_reads: Default::default(),
            peer_cache: RefCell::new(HashMap::default()),
            peer_heartbeats: HashMap::default(),
            peers_start_pending_time: vec![],
            down_peer_ids: vec![],
            size_diff_hint: 0,
            delete_keys_hint: 0,
            approximate_size: None,
            approximate_keys: None,
            compaction_declined_bytes: 0,
            leader_unreachable: false,
            pending_remove: false,
            should_wake_up: false,
            pending_merge_state: None,
            want_rollback_merge_peers: HashSet::default(),
            pending_request_snapshot_count: Arc::new(AtomicUsize::new(0)),
            last_proposed_prepare_merge_idx: 0,
            last_committed_prepare_merge_idx: 0,
            leader_missing_time: Some(Instant::now()),
            tag,
            last_applying_idx: applied_index,
            last_compacted_idx: 0,
            last_urgent_proposal_idx: u64::MAX,
            last_committed_split_idx: 0,
            consistency_state: ConsistencyState {
                last_check_time: Instant::now(),
                index: INVALID_INDEX,
                context: vec![],
                hash: vec![],
            },
            raft_log_size_hint: 0,
            leader_lease: Lease::new(cfg.raft_store_max_leader_lease()),
            peer_stat: PeerStat::default(),
            catch_up_logs: None,
            bcast_wake_up_time: None,
            replication_mode_version: 0,
            dr_auto_sync_state: DrAutoSyncState::Async,
            replication_sync: false,
            check_stale_conf_ver: 0,
            check_stale_peers: vec![],
            local_first_replicate: false,
            txn_extra_op: Arc::new(AtomicCell::new(TxnExtraOp::Noop)),
            max_ts_sync_status: Arc::new(AtomicU64::new(0)),
            cmd_epoch_checker: Default::default(),
            last_unpersisted_number: 0,
<<<<<<< HEAD
            last_persisted_number: 0,
            persisted_notifier: Arc::new(AtomicU64::new(0)),
=======
>>>>>>> 8c37eabb
        };

        // If this region has only one peer and I am the one, campaign directly.
        if region.get_peers().len() == 1 && region.get_peers()[0].get_store_id() == store_id {
            peer.raft_group.campaign()?;
        }

        Ok(peer)
    }

    /// Sets commit group to the peer.
    pub fn init_replication_mode(&mut self, state: &mut GlobalReplicationState) {
        debug!("init commit group"; "state" => ?state, "region_id" => self.region_id, "peer_id" => self.peer.id);
        if self.is_initialized() {
            let version = state.status().get_dr_auto_sync().state_id;
            let gb = state.calculate_commit_group(version, self.get_store().region().get_peers());
            self.raft_group.raft.assign_commit_groups(gb);
        }
        self.replication_sync = false;
        if state.status().get_mode() == ReplicationMode::Majority {
            self.raft_group.raft.enable_group_commit(false);
            self.replication_mode_version = 0;
            self.dr_auto_sync_state = DrAutoSyncState::Async;
            return;
        }
        self.replication_mode_version = state.status().get_dr_auto_sync().state_id;
        let enable = state.status().get_dr_auto_sync().get_state() != DrAutoSyncState::Async;
        self.raft_group.raft.enable_group_commit(enable);
        self.dr_auto_sync_state = state.status().get_dr_auto_sync().get_state();
    }

    /// Updates replication mode.
    pub fn switch_replication_mode(&mut self, state: &Mutex<GlobalReplicationState>) {
        self.replication_sync = false;
        let mut guard = state.lock().unwrap();
        let enable_group_commit = if guard.status().get_mode() == ReplicationMode::Majority {
            self.replication_mode_version = 0;
            self.dr_auto_sync_state = DrAutoSyncState::Async;
            false
        } else {
            self.dr_auto_sync_state = guard.status().get_dr_auto_sync().get_state();
            self.replication_mode_version = guard.status().get_dr_auto_sync().state_id;
            guard.status().get_dr_auto_sync().get_state() != DrAutoSyncState::Async
        };
        if enable_group_commit {
            let ids = mem::replace(
                guard.calculate_commit_group(
                    self.replication_mode_version,
                    self.region().get_peers(),
                ),
                Vec::with_capacity(self.region().get_peers().len()),
            );
            drop(guard);
            self.raft_group.raft.clear_commit_group();
            self.raft_group.raft.assign_commit_groups(&ids);
        } else {
            drop(guard);
        }
        self.raft_group
            .raft
            .enable_group_commit(enable_group_commit);
        info!("switch replication mode"; "version" => self.replication_mode_version, "region_id" => self.region_id, "peer_id" => self.peer.id);
    }

    /// Register self to apply_scheduler so that the peer is then usable.
    /// Also trigger `RegionChangeEvent::Create` here.
    pub fn activate<T>(&self, ctx: &PollContext<EK, ER, T>) {
        ctx.apply_router
            .schedule_task(self.region_id, ApplyTask::register(self));

        ctx.coprocessor_host.on_region_changed(
            self.region(),
            RegionChangeEvent::Create,
            self.get_role(),
        );
    }

    #[inline]
    fn next_proposal_index(&self) -> u64 {
        self.raft_group.raft.raft_log.last_index() + 1
    }

    #[inline]
    pub fn get_index_term(&self, idx: u64) -> u64 {
        match self.raft_group.raft.raft_log.term(idx) {
            Ok(t) => t,
            Err(e) => panic!("{} fail to load term for {}: {:?}", self.tag, idx, e),
        }
    }

    pub fn maybe_append_merge_entries(&mut self, merge: &CommitMergeRequest) -> Option<u64> {
        let mut entries = merge.get_entries();
        if entries.is_empty() {
            // Though the entries is empty, it is possible that one source peer has caught up the logs
            // but commit index is not updated. If other source peers are already destroyed, so the raft
            // group will not make any progress, namely the source peer can not get the latest commit index anymore.
            // Here update the commit index to let source apply rest uncommitted entries.
            return if merge.get_commit() > self.raft_group.raft.raft_log.committed {
                self.raft_group.raft.raft_log.commit_to(merge.get_commit());
                Some(merge.get_commit())
            } else {
                None
            };
        }
        let first = entries.first().unwrap();
        // make sure message should be with index not smaller than committed
        let mut log_idx = first.get_index() - 1;
        debug!(
            "append merge entries";
            "log_index" => log_idx,
            "merge_commit" => merge.get_commit(),
            "commit_index" => self.raft_group.raft.raft_log.committed,
        );
        if log_idx < self.raft_group.raft.raft_log.committed {
            // There are maybe some logs not included in CommitMergeRequest's entries, like CompactLog,
            // so the commit index may exceed the last index of the entires from CommitMergeRequest.
            // If that, no need to append
            if self.raft_group.raft.raft_log.committed - log_idx > entries.len() as u64 {
                return None;
            }
            entries = &entries[(self.raft_group.raft.raft_log.committed - log_idx) as usize..];
            log_idx = self.raft_group.raft.raft_log.committed;
        }
        let log_term = self.get_index_term(log_idx);

        self.raft_group
            .raft
            .raft_log
            .maybe_append(log_idx, log_term, merge.get_commit(), entries)
            .map(|(_, last_index)| last_index)
    }

    /// Tries to destroy itself. Returns a job (if needed) to do more cleaning tasks.
    pub fn maybe_destroy<T>(&mut self, ctx: &PollContext<EK, ER, T>) -> Option<DestroyPeerJob> {
        if self.pending_remove {
            info!(
                "is being destroyed, skip";
                "region_id" => self.region_id,
                "peer_id" => self.peer.get_id(),
            );
            return None;
        }
        {
            let meta = ctx.store_meta.lock().unwrap();
            if meta.atomic_snap_regions.contains_key(&self.region_id) {
                info!(
                    "stale peer is applying atomic snapshot, will destroy next time";
                    "region_id" => self.region_id,
                    "peer_id" => self.peer.get_id(),
                );
                return None;
            }
        }

        if self.is_applying_snapshot() && !self.mut_store().cancel_applying_snap() {
            info!(
                "stale peer is applying snapshot, will destroy next time";
                "region_id" => self.region_id,
                "peer_id" => self.peer.get_id(),
            );
            return None;
        }

        self.pending_remove = true;

        Some(DestroyPeerJob {
            initialized: self.get_store().is_initialized(),
            region_id: self.region_id,
            peer: self.peer.clone(),
        })
    }

    /// Does the real destroy task which includes:
    /// 1. Set the region to tombstone;
    /// 2. Clear data;
    /// 3. Notify all pending requests.
    pub fn destroy<T>(&mut self, ctx: &PollContext<EK, ER, T>, keep_data: bool) -> Result<()> {
        fail_point!("raft_store_skip_destroy_peer", |_| Ok(()));
        let t = Instant::now();

        let region = self.region().clone();
        info!(
            "begin to destroy";
            "region_id" => self.region_id,
            "peer_id" => self.peer.get_id(),
        );

        // Set Tombstone state explicitly
        let mut kv_wb = ctx.engines.kv.write_batch();
        let mut raft_wb = ctx.engines.raft.log_batch(1024);
        self.mut_store().clear_meta(&mut kv_wb, &mut raft_wb)?;
        write_peer_state(
            &mut kv_wb,
            &region,
            PeerState::Tombstone,
            self.pending_merge_state.clone(),
        )?;
        // write kv rocksdb first in case of restart happen between two write
        let mut write_opts = WriteOptions::new();
        write_opts.set_sync(true);
        ctx.engines.kv.write_opt(&kv_wb, &write_opts)?;
        ctx.engines.raft.consume(&mut raft_wb, true)?;

        if self.get_store().is_initialized() && !keep_data {
            // If we meet panic when deleting data and raft log, the dirty data
            // will be cleared by a newer snapshot applying or restart.
            if let Err(e) = self.get_store().clear_data() {
                error!(?e;
                    "failed to schedule clear data task";
                    "region_id" => self.region_id,
                    "peer_id" => self.peer.get_id(),
                );
            }
        }

        self.pending_reads.clear_all(Some(region.get_id()));

        for Proposal { cb, .. } in self.proposals.queue.drain(..) {
            apply::notify_req_region_removed(region.get_id(), cb);
        }

        info!(
            "peer destroy itself";
            "region_id" => self.region_id,
            "peer_id" => self.peer.get_id(),
            "takes" => ?t.elapsed(),
        );

        Ok(())
    }

    #[inline]
    pub fn is_initialized(&self) -> bool {
        self.get_store().is_initialized()
    }

    #[inline]
    pub fn region(&self) -> &metapb::Region {
        self.get_store().region()
    }

    /// Check whether the peer can be hibernated.
    ///
    /// This should be used with `check_after_tick` to get a correct conclusion.
    pub fn check_before_tick(&self, cfg: &Config) -> CheckTickResult {
        let mut res = CheckTickResult::default();
        if !self.is_leader() {
            return res;
        }
        res.leader = true;
        if self.raft_group.raft.election_elapsed + 1 < cfg.raft_election_timeout_ticks {
            return res;
        }
        let status = self.raft_group.status();
        let last_index = self.raft_group.raft.raft_log.last_index();
        for (id, pr) in status.progress.unwrap().iter() {
            // Even a recent inactive node is also considered. If we put leader into sleep,
            // followers or learners may not sync its logs for a long time and become unavailable.
            // We choose availability instead of performance in this case.
            if *id == self.peer.get_id() {
                continue;
            }
            if pr.matched != last_index {
                return res;
            }
        }
        if self.raft_group.raft.pending_read_count() > 0 {
            return res;
        }
        if self.raft_group.raft.lead_transferee.is_some() {
            return res;
        }
        // Unapplied entries can change the configuration of the group.
        if self.get_store().applied_index() < last_index {
            return res;
        }
        if self.replication_mode_need_catch_up() {
            return res;
        }
        res.up_to_date = true;
        res
    }

    pub fn check_after_tick(&self, state: GroupState, res: CheckTickResult) -> bool {
        if res.leader {
            res.up_to_date && self.is_leader()
        } else {
            // If follower keeps receiving data from leader, then it's safe to stop
            // ticking, as leader will make sure it has the latest logs.
            // Checking term to make sure campaign has finished and the leader starts
            // doing its job, it's not required but a safe options.
            state != GroupState::Chaos
                && self.raft_group.raft.leader_id != raft::INVALID_ID
                && self.raft_group.raft.raft_log.last_term() == self.raft_group.raft.term
                && !self.has_unresolved_reads()
                // If it becomes leader, the stats is not valid anymore.
                && !self.is_leader()
        }
    }

    /// Pings if followers are still connected.
    ///
    /// Leader needs to know exact progress of followers, and
    /// followers just need to know whether leader is still alive.
    pub fn ping(&mut self) {
        if self.is_leader() {
            self.raft_group.ping();
        }
    }

    /// Set the region of a peer.
    ///
    /// This will update the region of the peer, caller must ensure the region
    /// has been preserved in a durable device.
    pub fn set_region(
        &mut self,
        host: &CoprocessorHost<impl KvEngine>,
        reader: &mut ReadDelegate,
        region: metapb::Region,
    ) {
        if self.region().get_region_epoch().get_version() < region.get_region_epoch().get_version()
        {
            // Epoch version changed, disable read on the localreader for this region.
            self.leader_lease.expire_remote_lease();
        }
        self.mut_store().set_region(region.clone());
        let progress = ReadProgress::region(region);
        // Always update read delegate's region to avoid stale region info after a follower
        // becoming a leader.
        self.maybe_update_read_progress(reader, progress);

        if !self.pending_remove {
            host.on_region_changed(self.region(), RegionChangeEvent::Update, self.get_role());
        }
    }

    #[inline]
    pub fn peer_id(&self) -> u64 {
        self.peer.get_id()
    }

    #[inline]
    pub fn leader_id(&self) -> u64 {
        self.raft_group.raft.leader_id
    }

    #[inline]
    pub fn is_leader(&self) -> bool {
        self.raft_group.raft.state == StateRole::Leader
    }

    #[inline]
    pub fn get_role(&self) -> StateRole {
        self.raft_group.raft.state
    }

    #[inline]
    pub fn get_store(&self) -> &PeerStorage<EK, ER> {
        self.raft_group.store()
    }

    #[inline]
    pub fn mut_store(&mut self) -> &mut PeerStorage<EK, ER> {
        self.raft_group.mut_store()
    }

    #[inline]
    pub fn is_applying_snapshot(&self) -> bool {
        self.get_store().is_applying_snapshot()
    }

    /// Returns `true` if the raft group has replicated a snapshot but not committed it yet.
    #[inline]
    pub fn has_pending_snapshot(&self) -> bool {
        self.get_pending_snapshot().is_some()
    }

    #[inline]
    pub fn get_pending_snapshot(&self) -> Option<&eraftpb::Snapshot> {
        self.raft_group.snap()
    }

    fn add_ready_metric(&self, ready: &Ready, metrics: &mut RaftReadyMetrics) {
        metrics.message += ready.messages().len() as u64;
        metrics.commit += ready.committed_entries().len() as u64;
        metrics.append += ready.entries().len() as u64;

        if !ready.snapshot().is_empty() {
            metrics.snapshot += 1;
        }
    }

    fn add_light_ready_metric(&self, light_ready: &LightReady, metrics: &mut RaftReadyMetrics) {
        metrics.message += light_ready.messages().len() as u64;
        metrics.commit += light_ready.committed_entries().len() as u64;
    }

    #[inline]
    fn send<T, I>(&mut self, trans: &mut T, msgs: I, metrics: &mut RaftMessageMetrics)
    where
        T: Transport,
        I: IntoIterator<Item = eraftpb::Message>,
    {
        for msg in msgs {
            let msg_type = msg.get_msg_type();
            match msg_type {
                MessageType::MsgAppend => metrics.append += 1,
                MessageType::MsgAppendResponse => {
                    if msg.get_request_snapshot() != raft::INVALID_INDEX {
                        metrics.request_snapshot += 1;
                    }
                    metrics.append_resp += 1;
                }
                MessageType::MsgRequestPreVote => metrics.prevote += 1,
                MessageType::MsgRequestPreVoteResponse => metrics.prevote_resp += 1,
                MessageType::MsgRequestVote => metrics.vote += 1,
                MessageType::MsgRequestVoteResponse => metrics.vote_resp += 1,
                MessageType::MsgSnapshot => metrics.snapshot += 1,
                MessageType::MsgHeartbeat => metrics.heartbeat += 1,
                MessageType::MsgHeartbeatResponse => metrics.heartbeat_resp += 1,
                MessageType::MsgTransferLeader => metrics.transfer_leader += 1,
                MessageType::MsgReadIndex => metrics.read_index += 1,
                MessageType::MsgReadIndexResp => metrics.read_index_resp += 1,
                MessageType::MsgTimeoutNow => {
                    // After a leader transfer procedure is triggered, the lease for
                    // the old leader may be expired earlier than usual, since a new leader
                    // may be elected and the old leader doesn't step down due to
                    // network partition from the new leader.
                    // For lease safety during leader transfer, transit `leader_lease`
                    // to suspect.
                    self.leader_lease.suspect(monotonic_raw_now());

                    metrics.timeout_now += 1;
                }
                // We do not care about these message types for metrics.
                // Explicitly declare them so when we add new message types we are forced to
                // decide.
                MessageType::MsgHup
                | MessageType::MsgBeat
                | MessageType::MsgPropose
                | MessageType::MsgUnreachable
                | MessageType::MsgSnapStatus
                | MessageType::MsgCheckQuorum => {}
            }
            self.send_raft_message(msg, trans);
        }
    }

    /// Steps the raft message.
    pub fn step<T>(
        &mut self,
        ctx: &mut PollContext<EK, ER, T>,
        mut m: eraftpb::Message,
    ) -> Result<()> {
        fail_point!(
            "step_message_3_1",
            self.peer.get_store_id() == 3 && self.region_id == 1,
            |_| Ok(())
        );
        if self.is_leader() && m.get_from() != INVALID_ID {
            self.peer_heartbeats.insert(m.get_from(), Instant::now());
            // As the leader we know we are not missing.
            self.leader_missing_time.take();
        } else if m.get_from() == self.leader_id() {
            // As another role know we're not missing.
            self.leader_missing_time.take();
        }
        let msg_type = m.get_msg_type();
        if msg_type == MessageType::MsgReadIndex {
            ctx.coprocessor_host.on_step_read_index(&mut m);

            // Here we hold up MsgReadIndex. If current peer has valid lease, then we could handle the
            // request directly, rather than send a heartbeat to check quorum.
            if self.raft_group.raft.commit_to_current_term() {
                // If the leader hasn't committed any entries in its term, it can't response read only
                // requests. Please also take a look at raft-rs.
                let state = self.inspect_lease();
                if let LeaseState::Valid = state {
                    let mut resp = eraftpb::Message::default();
                    resp.set_msg_type(MessageType::MsgReadIndexResp);
                    resp.term = self.term();
                    resp.to = m.from;
                    // Must use the commit index of `PeerStorage` instead of the commit index
                    // in raft-rs which may be greater than the former one.
                    // For more details, see the annotations above `on_leader_commit_idx_changed`.
                    resp.index = self.get_store().commit_index();
                    resp.set_entries(m.take_entries());

                    self.raft_group.raft.msgs.push(resp);
                    return Ok(());
                }
                self.should_wake_up = state == LeaseState::Expired;
            }
        } else if msg_type == MessageType::MsgTransferLeader {
            self.execute_transfer_leader(ctx, &m);
            return Ok(());
        }

        self.raft_group.step(m)?;
        Ok(())
    }

    /// Checks and updates `peer_heartbeats` for the peer.
    pub fn check_peers(&mut self) {
        if !self.is_leader() {
            self.peer_heartbeats.clear();
            self.peers_start_pending_time.clear();
            return;
        }

        if self.peer_heartbeats.len() == self.region().get_peers().len() {
            return;
        }

        // Insert heartbeats in case that some peers never response heartbeats.
        let region = self.raft_group.store().region();
        for peer in region.get_peers() {
            self.peer_heartbeats
                .entry(peer.get_id())
                .or_insert_with(Instant::now);
        }
    }

    /// Collects all down peers.
    pub fn collect_down_peers(&mut self, max_duration: Duration) -> Vec<PeerStats> {
        let mut down_peers = Vec::new();
        let mut down_peer_ids = Vec::new();
        for p in self.region().get_peers() {
            if p.get_id() == self.peer.get_id() {
                continue;
            }
            if let Some(instant) = self.peer_heartbeats.get(&p.get_id()) {
                if instant.elapsed() >= max_duration {
                    let mut stats = PeerStats::default();
                    stats.set_peer(p.clone());
                    stats.set_down_seconds(instant.elapsed().as_secs());
                    down_peers.push(stats);
                    down_peer_ids.push(p.get_id());
                }
            }
        }
        self.down_peer_ids = down_peer_ids;
        down_peers
    }

    /// Collects all pending peers and update `peers_start_pending_time`.
    pub fn collect_pending_peers<T>(&mut self, ctx: &PollContext<EK, ER, T>) -> Vec<metapb::Peer> {
        let mut pending_peers = Vec::with_capacity(self.region().get_peers().len());
        let status = self.raft_group.status();
        let truncated_idx = self.get_store().truncated_index();

        if status.progress.is_none() {
            return pending_peers;
        }

        let progresses = status.progress.unwrap().iter();
        for (&id, progress) in progresses {
            if id == self.peer.get_id() {
                continue;
            }
            // The `matched` is 0 only in these two cases:
            // 1. Current leader hasn't communicated with this peer.
            // 2. This peer does not exist yet(maybe it is created but not initialized)
            //
            // The correctness of region merge depends on the fact that all target peers must exist during merging.
            // (PD rely on `pending_peers` to check whether all target peers exist)
            //
            // So if the `matched` is 0, it must be a pending peer.
            // It can be ensured because `truncated_index` must be greater than `RAFT_INIT_LOG_INDEX`(5).
            if progress.matched < truncated_idx {
                if let Some(p) = self.get_peer_from_cache(id) {
                    pending_peers.push(p);
                    if !self
                        .peers_start_pending_time
                        .iter()
                        .any(|&(pid, _)| pid == id)
                    {
                        let now = Instant::now();
                        self.peers_start_pending_time.push((id, now));
                        debug!(
                            "peer start pending";
                            "region_id" => self.region_id,
                            "peer_id" => self.peer.get_id(),
                            "time" => ?now,
                        );
                    }
                } else {
                    if ctx.cfg.dev_assert {
                        panic!("{} failed to get peer {} from cache", self.tag, id);
                    }
                    error!(
                        "failed to get peer from cache";
                        "region_id" => self.region_id,
                        "peer_id" => self.peer.get_id(),
                        "get_peer_id" => id,
                    );
                }
            }
        }
        pending_peers
    }

    /// Returns `true` if any peer recover from connectivity problem.
    ///
    /// A peer can become pending or down if it has not responded for a
    /// long time. If it becomes normal again, PD need to be notified.
    pub fn any_new_peer_catch_up(&mut self, peer_id: u64) -> bool {
        if self.peers_start_pending_time.is_empty() && self.down_peer_ids.is_empty() {
            return false;
        }
        if !self.is_leader() {
            self.down_peer_ids = vec![];
            self.peers_start_pending_time = vec![];
            return false;
        }
        for i in 0..self.peers_start_pending_time.len() {
            if self.peers_start_pending_time[i].0 != peer_id {
                continue;
            }
            let truncated_idx = self.raft_group.store().truncated_index();
            if let Some(progress) = self.raft_group.raft.prs().get(peer_id) {
                if progress.matched >= truncated_idx {
                    let (_, pending_after) = self.peers_start_pending_time.swap_remove(i);
                    let elapsed = duration_to_sec(pending_after.elapsed());
                    debug!(
                        "peer has caught up logs";
                        "region_id" => self.region_id,
                        "peer_id" => self.peer.get_id(),
                        "takes" => elapsed,
                    );
                    return true;
                }
            }
        }
        if self.down_peer_ids.contains(&peer_id) {
            return true;
        }
        false
    }

    pub fn check_stale_state<T>(&mut self, ctx: &mut PollContext<EK, ER, T>) -> StaleState {
        if self.is_leader() {
            // Leaders always have valid state.
            //
            // We update the leader_missing_time in the `fn step`. However one peer region
            // does not send any raft messages, so we have to check and update it before
            // reporting stale states.
            self.leader_missing_time = None;
            return StaleState::Valid;
        }
        let naive_peer = !self.is_initialized() || !self.raft_group.raft.promotable();
        // Updates the `leader_missing_time` according to the current state.
        //
        // If we are checking this it means we suspect the leader might be missing.
        // Mark down the time when we are called, so we can check later if it's been longer than it
        // should be.
        match self.leader_missing_time {
            None => {
                self.leader_missing_time = Instant::now().into();
                StaleState::Valid
            }
            Some(instant) if instant.elapsed() >= ctx.cfg.max_leader_missing_duration.0 => {
                // Resets the `leader_missing_time` to avoid sending the same tasks to
                // PD worker continuously during the leader missing timeout.
                self.leader_missing_time = Instant::now().into();
                StaleState::ToValidate
            }
            Some(instant)
                if instant.elapsed() >= ctx.cfg.abnormal_leader_missing_duration.0
                    && !naive_peer =>
            {
                // A peer is considered as in the leader missing state
                // if it's initialized but is isolated from its leader or
                // something bad happens that the raft group can not elect a leader.
                StaleState::LeaderMissing
            }
            _ => StaleState::Valid,
        }
    }

    fn on_role_changed<T>(&mut self, ctx: &mut PollContext<EK, ER, T>, ready: &Ready) {
        // Update leader lease when the Raft state changes.
        if let Some(ss) = ready.ss() {
            match ss.raft_state {
                StateRole::Leader => {
                    // The local read can only be performed after a new leader has applied
                    // the first empty entry on its term. After that the lease expiring time
                    // should be updated to
                    //   send_to_quorum_ts + max_lease
                    // as the comments in `Lease` explain.
                    // It is recommended to update the lease expiring time right after
                    // this peer becomes leader because it's more convenient to do it here and
                    // it has no impact on the correctness.
                    let progress_term = ReadProgress::term(self.term());
                    self.maybe_renew_leader_lease(monotonic_raw_now(), ctx, Some(progress_term));
                    debug!(
                        "becomes leader with lease";
                        "region_id" => self.region_id,
                        "peer_id" => self.peer.get_id(),
                        "lease" => ?self.leader_lease,
                    );
                    // If the predecessor reads index during transferring leader and receives
                    // quorum's heartbeat response after that, it may wait for applying to
                    // current term to apply the read. So broadcast eagerly to avoid unexpected
                    // latency.
                    //
                    // TODO: Maybe the predecessor should just drop all the read requests directly?
                    // All the requests need to be redirected in the end anyway and executing
                    // prewrites or commits will be just a waste.
                    self.last_urgent_proposal_idx = self.raft_group.raft.raft_log.last_index();
                    self.raft_group.skip_bcast_commit(false);

                    // A more recent read may happen on the old leader. So max ts should
                    // be updated after a peer becomes leader.
                    self.require_updating_max_ts(&ctx.pd_scheduler);
                }
                StateRole::Follower => {
                    self.leader_lease.expire();
                }
                _ => {}
            }
            ctx.coprocessor_host
                .on_role_change(self.region(), ss.raft_state);
            self.cmd_epoch_checker.maybe_update_term(self.term());
        }
    }

    /// Correctness depends on the order between calling this function and notifying other peers
    /// the new commit index.
    /// It is due to the interaction between lease and split/merge.(details are decribed below)
    ///
    /// Note that in addition to the hearbeat/append msg, the read index response also can notify
    /// other peers the new commit index. There are three place where TiKV handles read index resquest.
    /// The first place is in raft-rs, so it's like hearbeat/append msg, call this function and
    /// then send the response. The second place is in `Step`, we should use the commit index
    /// of `PeerStorage` which is the greatest commit index that can be observed outside.
    /// The third place is in `read_index`, handle it like the second one.
    fn on_leader_commit_idx_changed(&mut self, pre_commit_index: u64, commit_index: u64) {
        if commit_index <= pre_commit_index || !self.is_leader() {
            return;
        }

        // The admin cmds in `CmdEpochChecker` are proposed by the current leader so we can
        // use it to get the split/prepare-merge cmds which was committed just now.

        // BatchSplit and Split cmd are mutually exclusive because they both change epoch's
        // version so only one of them can be proposed and the other one will be rejected
        // by `CmdEpochChecker`.
        let last_split_idx = self
            .cmd_epoch_checker
            .last_cmd_index(AdminCmdType::BatchSplit)
            .or_else(|| self.cmd_epoch_checker.last_cmd_index(AdminCmdType::Split));
        if let Some(idx) = last_split_idx {
            if idx > pre_commit_index && idx <= commit_index {
                // We don't need to suspect its lease because peers of new region that
                // in other store do not start election before theirs election timeout
                // which is longer than the max leader lease.
                // It's safe to read local within its current lease, however, it's not
                // safe to renew its lease.
                self.last_committed_split_idx = idx;
            }
        } else {
            // BatchSplit/Split and PrepareMerge cmd are mutually exclusive too.
            // So if there is no Split cmd, we should check PrepareMerge cmd.
            let last_prepare_merge_idx = self
                .cmd_epoch_checker
                .last_cmd_index(AdminCmdType::PrepareMerge);
            if let Some(idx) = last_prepare_merge_idx {
                if idx > pre_commit_index && idx <= commit_index {
                    // We committed prepare merge, to prevent unsafe read index,
                    // we must record its index.
                    self.last_committed_prepare_merge_idx = idx;
                    // After prepare_merge is committed and the leader broadcasts commit
                    // index to followers, the leader can not know when the target region
                    // merges majority of this region, also it can not know when the target
                    // region writes new values.
                    // To prevent unsafe local read, we suspect its leader lease.
                    self.leader_lease.suspect(monotonic_raw_now());
                }
            }
        }
    }

    #[inline]
    pub fn ready_to_handle_pending_snap(&self) -> bool {
        // If apply worker is still working, written apply state may be overwritten
        // by apply worker. So we have to wait here.
        // Please note that commit_index can't be used here. When applying a snapshot,
        // a stale heartbeat can make the leader think follower has already applied
        // the snapshot, and send remaining log entries, which may increase commit_index.
        // TODO: add more test
        self.last_applying_idx == self.get_store().applied_index()
            // Requesting snapshots also triggers apply workers to write
            // apply states even if there is no pending committed entry.
            // TODO: Instead of sharing the counter, we should apply snapshots
            //       in apply workers.
            && self.pending_request_snapshot_count.load(Ordering::SeqCst) == 0
    }

    #[inline]
    fn ready_to_handle_read(&self) -> bool {
        // TODO: It may cause read index to wait a long time.

        // There may be some values that are not applied by this leader yet but the old leader,
        // if applied_index_term isn't equal to current term.
        self.get_store().applied_index_term() == self.term()
            // There may be stale read if the old leader splits really slow,
            // the new region may already elected a new leader while
            // the old leader still think it owns the split range.
            && !self.is_splitting()
            // There may be stale read if a target leader is in another store and
            // applied commit merge, written new values, but the sibling peer in
            // this store does not apply commit merge, so the leader is not ready
            // to read, until the merge is rollbacked.
            && !self.is_merging()
    }

    fn ready_to_handle_unsafe_replica_read(&self, read_index: u64) -> bool {
        // Wait until the follower applies all values before the read. There is still a
        // problem if the leader applies fewer values than the follower, the follower read
        // could get a newer value, and after that, the leader may read a stale value,
        // which violates linearizability.
        self.get_store().applied_index() >= read_index
<<<<<<< HEAD
            && !self.is_splitting()
            && !self.is_merging()
=======
            // If it is in pending merge state(i.e. applied PrepareMerge), the data may be stale.
            // TODO: Add a test to cover this case
            && self.pending_merge_state.is_none()
>>>>>>> 8c37eabb
            // a peer which is applying snapshot will clean up its data and ingest a snapshot file,
            // during between the two operations a replica read could read empty data.
            && !self.is_applying_snapshot()
    }

    #[inline]
    fn is_splitting(&self) -> bool {
        self.last_committed_split_idx > self.get_store().applied_index()
    }

    #[inline]
    fn is_merging(&self) -> bool {
        self.last_committed_prepare_merge_idx > self.get_store().applied_index()
            || self.pending_merge_state.is_some()
    }

    // Checks merge strictly, it checks whether there is any ongoing merge by
    // tracking last proposed prepare merge.
    // TODO: There is a false positives, proposed prepare merge may never be
    //       committed.
    fn is_merging_strict(&self) -> bool {
        self.last_proposed_prepare_merge_idx > self.get_store().applied_index() || self.is_merging()
    }

    // Check if this peer can handle request_snapshot.
    pub fn ready_to_handle_request_snapshot(&mut self, request_index: u64) -> bool {
        let reject_reason = if !self.is_leader() {
            // Only leader can handle request snapshot.
            "not_leader"
        } else if self.get_store().applied_index_term() != self.term()
            || self.get_store().applied_index() < request_index
        {
            // Reject if there are any unapplied raft log.
            // We don't want to handle request snapshot if there is any ongoing
            // merge, because it is going to be destroyed. This check prevents
            // handling request snapshot after leadership being transferred.
            "stale_apply"
        } else if self.is_merging_strict() || self.is_splitting() {
            // Reject if it is merging or splitting.
            // `is_merging_strict` also checks last proposed prepare merge, it
            // prevents handling request snapshot while a prepare merge going
            // to be committed.
            "split_merge"
        } else {
            return true;
        };

        info!("can not handle request snapshot";
            "reason" => reject_reason,
            "region_id" => self.region().get_id(),
            "peer_id" => self.peer_id(),
            "request_index" => request_index);
        false
    }

    /// Checks if leader needs to keep sending logs for follower.
    ///
    /// In DrAutoSync mode, if leader goes to sleep before the region is sync,
    /// PD may wait longer time to reach sync state.
    pub fn replication_mode_need_catch_up(&self) -> bool {
        self.replication_mode_version > 0
            && self.dr_auto_sync_state != DrAutoSyncState::Async
            && !self.replication_sync
    }

    pub fn handle_raft_ready_append<T: Transport>(
        &mut self,
        ctx: &mut PollContext<EK, ER, T>,
    ) -> Option<(Ready, InvokeContext)> {
        if self.pending_remove {
            return None;
        }
        match self.mut_store().check_applying_snap() {
            CheckApplyingSnapStatus::Applying => {
                // If this peer is applying snapshot, we should not get a new ready.
                // There are two reasons in my opinion:
                //   1. If we handle a new ready and persist the data(e.g. entries),
                //      we can not tell raft-rs that this ready has been persisted because
                //      the ready need to be persisted one by one from raft-rs's view.
                //   2. When this peer is applying snapshot, the response msg should not
                //      be sent to leader, thus the leader will not send new entries to
                //      this peer. Although it's possible a new leader may send a AppendEntries
                //      msg to this peer, this possibility is very low. In most cases, there
                //      is no msg need to be handled.
                // So we choose to not get a new ready which makes the logic more clear.
                debug!(
                    "still applying snapshot, skip further handling";
                    "region_id" => self.region_id,
                    "peer_id" => self.peer.get_id(),
                );
                return None;
            }
            CheckApplyingSnapStatus::Success => {
                self.post_pending_read_index_on_replica(ctx);
                // If there is a snapshot, it must belongs to the last ready.
<<<<<<< HEAD
                self.persisted_notifier
                    .store(self.last_unpersisted_number, Ordering::Release);
                self.persisted_ready(self.last_unpersisted_number);
=======
                self.raft_group
                    .on_persist_ready(self.last_unpersisted_number);
>>>>>>> 8c37eabb
            }
            CheckApplyingSnapStatus::Idle => {}
        }

        let mut destroy_regions = vec![];
        if self.has_pending_snapshot() {
            if !self.ready_to_handle_pending_snap() {
                let count = self.pending_request_snapshot_count.load(Ordering::SeqCst);
                debug!(
                    "not ready to apply snapshot";
                    "region_id" => self.region_id,
                    "peer_id" => self.peer.get_id(),
                    "apply_index" => self.get_store().applied_index(),
                    "last_applying_index" => self.last_applying_idx,
                    "pending_request_snapshot_count" => count,
                );
                return None;
            }

            let meta = ctx.store_meta.lock().unwrap();
            // For merge process, the stale source peer is destroyed asynchronously when applying
            // snapshot or creating new peer. So here checks whether there is any overlap, if so,
            // wait and do not handle raft ready.
            if let Some(wait_destroy_regions) = meta.atomic_snap_regions.get(&self.region_id) {
                for (source_region_id, is_ready) in wait_destroy_regions {
                    if !is_ready {
                        info!(
                            "snapshot range overlaps, wait source destroy finish";
                            "region_id" => self.region_id,
                            "peer_id" => self.peer.get_id(),
                            "apply_index" => self.get_store().applied_index(),
                            "last_applying_index" => self.last_applying_idx,
                            "overlap_region_id" => source_region_id,
                        );
                        return None;
                    }
                    destroy_regions.push(meta.regions[source_region_id].clone());
                }
            }
        }

        if !self.raft_group.has_ready() {
            // Generating snapshot task won't set ready for raft group.
            if let Some(gen_task) = self.mut_store().take_gen_snap_task() {
                self.pending_request_snapshot_count
                    .fetch_add(1, Ordering::SeqCst);
                ctx.apply_router
                    .schedule_task(self.region_id, ApplyTask::Snapshot(gen_task));
            }
            return None;
        }

        fail_point!(
            "before_handle_raft_ready_1003",
            self.peer.get_id() == 1003 && self.is_leader(),
            |_| None
        );

        fail_point!(
            "before_handle_snapshot_ready_3",
            self.peer.get_id() == 3 && self.get_pending_snapshot().is_some(),
            |_| None
        );

        debug!(
            "handle raft ready";
            "region_id" => self.region_id,
            "peer_id" => self.peer.get_id(),
        );

        let mut ready = self.raft_group.ready();

        self.last_unpersisted_number = ready.number();

        if !ready.must_sync() {
            // If this ready need not to sync, the term, vote must not be changed,
            // entries and snapshot must be empty.
            if let Some(hs) = ready.hs() {
                assert_eq!(hs.get_term(), self.get_store().hard_state().get_term());
                assert_eq!(hs.get_vote(), self.get_store().hard_state().get_vote());
            }
            assert!(ready.entries().is_empty());
            assert!(ready.snapshot().is_empty());
        }

        self.add_ready_metric(&ready, &mut ctx.raft_metrics.ready);

        self.on_role_changed(ctx, &ready);

        if let Some(hs) = ready.hs() {
            let pre_commit_index = self.get_store().commit_index();
            assert!(hs.get_commit() >= pre_commit_index);
            if self.is_leader() {
                self.on_leader_commit_idx_changed(pre_commit_index, hs.get_commit());
            }
        }

        if !ready.messages().is_empty() {
            ctx.need_flush_trans = true;
            for vec_msg in ready.take_messages() {
                self.send(&mut ctx.trans, vec_msg, &mut ctx.raft_metrics.message);
            }
        }

        self.apply_reads(ctx, &ready);

        if !ready.committed_entries().is_empty() {
            self.handle_raft_committed_entries(ctx, ready.take_committed_entries());
        }

        let invoke_ctx = match self
            .mut_store()
            .handle_raft_ready(ctx, &mut ready, destroy_regions)
        {
            Ok(r) => r,
            Err(e) => {
                // We may have written something to writebatch and it can't be reverted, so has
                // to panic here.
                panic!("{} failed to handle raft ready: {:?}", self.tag, e)
            }
        };

        Some((ready, invoke_ctx))
    }

    pub fn post_raft_ready_append<T: Transport>(
        &mut self,
        ctx: &mut PollContext<EK, ER, T>,
        invoke_ctx: InvokeContext,
    ) -> Option<ApplySnapResult> {
        if invoke_ctx.has_snapshot() {
            // When apply snapshot, there is no log applied and not compacted yet.
            self.raft_log_size_hint = 0;
        }

        let apply_snap_result = self.mut_store().post_ready(invoke_ctx);
        if apply_snap_result.is_some() {
            // The peer may change from learner to voter after snapshot applied.
            let peer = self
                .region()
                .get_peers()
                .iter()
                .find(|p| p.get_id() == self.peer.get_id())
                .unwrap()
                .clone();
            if peer != self.peer {
                info!(
                    "meta changed in applying snapshot";
                    "region_id" => self.region_id,
                    "peer_id" => self.peer.get_id(),
                    "before" => ?self.peer,
                    "after" => ?peer,
                );
                self.peer = peer;
            };
        }

        if apply_snap_result.is_some() {
            self.activate(ctx);
            let mut meta = ctx.store_meta.lock().unwrap();
            meta.readers
                .insert(self.region_id, ReadDelegate::from_peer(self));
        }

        apply_snap_result
    }

    pub fn handle_raft_committed_entries<T>(
        &mut self,
        ctx: &mut PollContext<EK, ER, T>,
        committed_entries: Vec<Entry>,
    ) {
        assert!(
            !self.is_applying_snapshot(),
            "{} is applying snapshot when it is ready to handle committed entries",
            self.tag
        );
        if !committed_entries.is_empty() {
            // We must renew current_time because this value may be created a long time ago.
            // If we do not renew it, this time may be smaller than propose_time of a command,
            // which was proposed in another thread while this thread receives its AppendEntriesResponse
            // and is ready to calculate its commit-log-duration.
            ctx.current_time.replace(monotonic_raw_now());
        }
        // Leader needs to update lease.
        let mut lease_to_be_updated = self.is_leader();
        for entry in committed_entries.iter().rev() {
            // raft meta is very small, can be ignored.
            self.raft_log_size_hint += entry.get_data().len() as u64;
            if lease_to_be_updated {
                let propose_time = self
                    .proposals
                    .find_propose_time((entry.get_term(), entry.get_index()));
                if let Some(propose_time) = propose_time {
                    ctx.raft_metrics.commit_log.observe(duration_to_sec(
                        (ctx.current_time.unwrap() - propose_time).to_std().unwrap(),
                    ));
                    self.maybe_renew_leader_lease(propose_time, ctx, None);
                    lease_to_be_updated = false;
                }
            }

            fail_point!(
                "leader_commit_prepare_merge",
                {
                    let ctx = ProposalContext::from_bytes(&entry.context);
                    self.is_leader()
                        && entry.term == self.term()
                        && ctx.contains(ProposalContext::PREPARE_MERGE)
                },
                |_| {}
            );
        }
        if let Some(last_entry) = committed_entries.last() {
            self.last_applying_idx = last_entry.get_index();
            if self.last_applying_idx >= self.last_urgent_proposal_idx {
                // Urgent requests are flushed, make it lazy again.
                self.raft_group.skip_bcast_commit(true);
                self.last_urgent_proposal_idx = u64::MAX;
            }
            let mut cbs = self
                .proposals
                .take(last_entry.get_index(), last_entry.get_term());
            cbs.iter_mut().for_each(|p| {
                if p.must_pass_epoch_check {
                    // In this case the apply can be guaranteed to be successful. Invoke the
                    // on_committed callback if necessary.
                    p.cb.invoke_committed();
                }
            });
            let apply = Apply::new(
                self.peer_id(),
                self.region_id,
                self.term(),
                committed_entries,
                cbs,
            );
            ctx.apply_router
                .schedule_task(self.region_id, ApplyTask::apply(apply));
        }
        fail_point!("after_send_to_apply_1003", self.peer_id() == 1003, |_| {});
        // Check whether there is a pending generate snapshot task, the task
        // needs to be sent to the apply system.
        // Always sending snapshot task behind apply task, so it gets latest
        // snapshot.
        // TODO: maybe we should move this code to other place to make the logic more clear.
        if let Some(gen_task) = self.mut_store().take_gen_snap_task() {
            self.pending_request_snapshot_count
                .fetch_add(1, Ordering::SeqCst);
            ctx.apply_router
                .schedule_task(self.region_id, ApplyTask::Snapshot(gen_task));
        }
    }

    pub fn handle_raft_ready_advance<T: Transport>(
        &mut self,
        ctx: &mut PollContext<EK, ER, T>,
        ready: Ready,
<<<<<<< HEAD
        current_ts: Option<i64>,
=======
>>>>>>> 8c37eabb
    ) {
        assert_eq!(ready.number(), self.last_unpersisted_number);
        if !ready.snapshot().is_empty() {
            // Snapshot's metadata has been applied.
            self.last_applying_idx = self.get_store().truncated_index();
            self.raft_group.advance_append_async(ready);
            // Because we only handle raft ready when not applying snapshot, so following
            // line won't be called twice for the same snapshot.
            self.raft_group.advance_apply_to(self.last_applying_idx);
            self.cmd_epoch_checker.advance_apply(
                self.last_applying_idx,
                self.term(),
                self.raft_group.store().region(),
            );
            return;
        }

<<<<<<< HEAD
        if let Some(ts) = current_ts {
            if ready.must_sync() || self.last_persisted_number + 1 < ready.number() {
                ctx.sync_policy.mark_region_unsynced(
                    self.region_id,
                    ready.number(),
                    self.persisted_notifier.clone(),
                    ts,
                );
                self.raft_group.advance_append_async(ready);
                return;
            }
            // If this ready need not to sync and there is no previous unpersisted ready,
            // we can safely consider it is persisted.
            // It's probably the case that the follower of a cold region receives a heartbeat.
            assert_eq!(self.last_persisted_number + 1, ready.number());
        }

        self.last_persisted_number = ready.number();
        self.persisted_notifier
            .store(ready.number(), Ordering::Release);

=======
>>>>>>> 8c37eabb
        let mut light_rd = self.raft_group.advance_append(ready);

        self.add_light_ready_metric(&light_rd, &mut ctx.raft_metrics.ready);

        if let Some(commit_index) = light_rd.commit_index() {
            let pre_commit_index = self.get_store().commit_index();
            assert!(commit_index >= pre_commit_index);
            // No need to persist the commit index but the one in memory
            // (i.e. commit of hardstate in PeerStorage) should be updated.
            self.mut_store().set_commit_index(commit_index);
            if self.is_leader() {
                self.on_leader_commit_idx_changed(pre_commit_index, commit_index);
            }
        }

        if !light_rd.messages().is_empty() {
            ctx.need_flush_trans = true;
            for vec_msg in light_rd.take_messages() {
                self.send(&mut ctx.trans, vec_msg, &mut ctx.raft_metrics.message);
            }
        }

        if !light_rd.committed_entries().is_empty() {
            self.handle_raft_committed_entries(ctx, light_rd.take_committed_entries());
<<<<<<< HEAD
        }
    }

    pub fn check_new_persisted(&mut self) -> bool {
        if self.last_unpersisted_number == self.last_persisted_number {
            return false;
        }
        let number = self.persisted_notifier.load(Ordering::Acquire);
        assert!(
            number <= self.last_unpersisted_number,
            "{} persisted number {} > last unpersisted number {}",
            self.tag,
            number,
            self.last_unpersisted_number
        );
        if number > self.last_persisted_number {
            self.persisted_ready(number);
            true
        } else {
            false
        }
    }

    fn persisted_ready(&mut self, number: u64) {
        self.last_persisted_number = number;
        self.raft_group.on_persist_ready(number);
=======
        }
>>>>>>> 8c37eabb
    }

    fn response_read<T>(
        &self,
        read: &mut ReadIndexRequest<EK::Snapshot>,
        ctx: &mut PollContext<EK, ER, T>,
        replica_read: bool,
    ) {
        debug!(
            "handle reads with a read index";
            "request_id" => ?read.id,
            "region_id" => self.region_id,
            "peer_id" => self.peer.get_id(),
        );
        RAFT_READ_INDEX_PENDING_COUNT.sub(read.cmds.len() as i64);
        for (req, cb, mut read_index) in read.cmds.drain(..) {
            // leader reports key is locked
            if let Some(locked) = read.locked.take() {
                let mut response = raft_cmdpb::Response::default();
                response.mut_read_index().set_locked(*locked);
                let mut cmd_resp = RaftCmdResponse::default();
                cmd_resp.mut_responses().push(response);
                cb.invoke_read(ReadResponse {
                    response: cmd_resp,
                    snapshot: None,
                    txn_extra_op: TxnExtraOp::Noop,
                });
                continue;
            }
            if !replica_read {
                if read_index.is_none() {
                    // Actually, the read_index is none if and only if it's the first one in read.cmds.
                    // Starting from the second, all the following ones' read_index is not none.
                    read_index = read.read_index;
                }
                cb.invoke_read(self.handle_read(ctx, req, true, read_index));
                continue;
            }
            if req.get_header().get_replica_read() {
                // We should check epoch since the range could be changed.
                cb.invoke_read(self.handle_read(ctx, req, true, read.read_index));
            } else {
                // The request could be proposed when the peer was leader.
                // TODO: figure out that it's necessary to notify stale or not.
                let term = self.term();
                apply::notify_stale_req(term, cb);
            }
        }
    }

    /// Responses to the ready read index request on the replica, the replica is not a leader.
    fn post_pending_read_index_on_replica<T>(&mut self, ctx: &mut PollContext<EK, ER, T>) {
        while let Some(mut read) = self.pending_reads.pop_front() {
            // addition_request indicates an ongoing lock checking. We must wait until lock checking finished.
            if read.addition_request.is_some() {
                self.pending_reads.push_front(read);
                break;
            }

            assert!(read.read_index.is_some());
            let is_read_index_request = read.cmds.len() == 1
                && read.cmds[0].0.get_requests().len() == 1
                && read.cmds[0].0.get_requests()[0].get_cmd_type() == CmdType::ReadIndex;

            if is_read_index_request {
                self.response_read(&mut read, ctx, false);
            } else if self.ready_to_handle_unsafe_replica_read(read.read_index.unwrap()) {
                self.response_read(&mut read, ctx, true);
            } else {
                // TODO: `ReadIndex` requests could be blocked.
                self.pending_reads.push_front(read);
                break;
            }
        }
    }

    fn apply_reads<T>(&mut self, ctx: &mut PollContext<EK, ER, T>, ready: &Ready) {
        let mut propose_time = None;
        let states = ready.read_states().iter().map(|state| {
            let read_index_ctx = ReadIndexContext::parse(state.request_ctx.as_slice()).unwrap();
            (read_index_ctx.id, read_index_ctx.locked, state.index)
        });
        // The follower may lost `ReadIndexResp`, so the pending_reads does not
        // guarantee the orders are consistent with read_states. `advance` will
        // update the `read_index` of read request that before this successful
        // `ready`.
        if !self.is_leader() {
            // NOTE: there could still be some pending reads proposed by the peer when it was
            // leader. They will be cleared in `clear_uncommitted_on_role_change` later in
            // the function.
            self.pending_reads.advance_replica_reads(states);
            self.post_pending_read_index_on_replica(ctx);
        } else {
            self.pending_reads.advance_leader_reads(states);
            propose_time = self.pending_reads.last_ready().map(|r| r.renew_lease_time);
            if self.ready_to_handle_read() {
                while let Some(mut read) = self.pending_reads.pop_front() {
                    self.response_read(&mut read, ctx, false);
                }
            }
        }

        // Note that only after handle read_states can we identify what requests are
        // actually stale.
        if ready.ss().is_some() {
            let term = self.term();
            // all uncommitted reads will be dropped silently in raft.
            self.pending_reads.clear_uncommitted_on_role_change(term);
        }

        if let Some(propose_time) = propose_time {
            // `propose_time` is a placeholder, here cares about `Suspect` only,
            // and if it is in `Suspect` phase, the actual timestamp is useless.
            if self.leader_lease.inspect(Some(propose_time)) == LeaseState::Suspect {
                return;
            }
            self.maybe_renew_leader_lease(propose_time, ctx, None);
        }
    }

    pub fn post_apply<T>(
        &mut self,
        ctx: &mut PollContext<EK, ER, T>,
        apply_state: RaftApplyState,
        applied_index_term: u64,
        apply_metrics: &ApplyMetrics,
    ) -> bool {
        let mut has_ready = false;

        if self.is_applying_snapshot() {
            panic!("{} should not applying snapshot.", self.tag);
        }

        self.raft_group
            .advance_apply_to(apply_state.get_applied_index());

        self.cmd_epoch_checker.advance_apply(
            apply_state.get_applied_index(),
            self.term(),
            self.raft_group.store().region(),
        );

        let progress_to_be_updated = self.mut_store().applied_index_term() != applied_index_term;
        self.mut_store().set_applied_state(apply_state);
        self.mut_store().set_applied_term(applied_index_term);

        self.peer_stat.written_keys += apply_metrics.written_keys;
        self.peer_stat.written_bytes += apply_metrics.written_bytes;
        self.delete_keys_hint += apply_metrics.delete_keys_hint;
        let diff = self.size_diff_hint as i64 + apply_metrics.size_diff_hint;
        self.size_diff_hint = cmp::max(diff, 0) as u64;

        if self.has_pending_snapshot() && self.ready_to_handle_pending_snap() {
            has_ready = true;
        }
        if !self.is_leader() {
            self.post_pending_read_index_on_replica(ctx)
        } else if self.ready_to_handle_read() {
            while let Some(mut read) = self.pending_reads.pop_front() {
                self.response_read(&mut read, ctx, false);
            }
        }
        self.pending_reads.gc();

        // Only leaders need to update applied_index_term.
        if progress_to_be_updated && self.is_leader() {
            let progress = ReadProgress::applied_index_term(applied_index_term);
            let mut meta = ctx.store_meta.lock().unwrap();
            let reader = meta.readers.get_mut(&self.region_id).unwrap();
            self.maybe_update_read_progress(reader, progress);
        }
        has_ready
    }

    pub fn post_split(&mut self) {
        // Reset delete_keys_hint and size_diff_hint.
        self.delete_keys_hint = 0;
        self.size_diff_hint = 0;
    }

    /// Try to renew leader lease.
    fn maybe_renew_leader_lease<T>(
        &mut self,
        ts: Timespec,
        ctx: &mut PollContext<EK, ER, T>,
        progress: Option<ReadProgress>,
    ) {
        // A nonleader peer should never has leader lease.
        let read_progress = if !self.is_leader() {
            None
        } else if self.is_splitting() {
            // A splitting leader should not renew its lease.
            // Because we split regions asynchronous, the leader may read stale results
            // if splitting runs slow on the leader.
            debug!(
                "prevents renew lease while splitting";
                "region_id" => self.region_id,
                "peer_id" => self.peer.get_id(),
            );
            None
        } else if self.is_merging() {
            // A merging leader should not renew its lease.
            // Because we merge regions asynchronous, the leader may read stale results
            // if commit merge runs slow on sibling peers.
            debug!(
                "prevents renew lease while merging";
                "region_id" => self.region_id,
                "peer_id" => self.peer.get_id(),
            );
            None
        } else {
            self.leader_lease.renew(ts);
            let term = self.term();
            if let Some(remote_lease) = self.leader_lease.maybe_new_remote_lease(term) {
                Some(ReadProgress::leader_lease(remote_lease))
            } else {
                None
            }
        };
        if let Some(progress) = progress {
            let mut meta = ctx.store_meta.lock().unwrap();
            let reader = meta.readers.get_mut(&self.region_id).unwrap();
            self.maybe_update_read_progress(reader, progress);
        }
        if let Some(progress) = read_progress {
            let mut meta = ctx.store_meta.lock().unwrap();
            let reader = meta.readers.get_mut(&self.region_id).unwrap();
            self.maybe_update_read_progress(reader, progress);
        }
    }

    fn maybe_update_read_progress(&self, reader: &mut ReadDelegate, progress: ReadProgress) {
        if self.pending_remove {
            return;
        }
        debug!(
            "update read progress";
            "region_id" => self.region_id,
            "peer_id" => self.peer.get_id(),
            "progress" => ?progress,
        );
        reader.update(progress);
    }

    pub fn maybe_campaign(&mut self, parent_is_leader: bool) -> bool {
        if self.region().get_peers().len() <= 1 {
            // The peer campaigned when it was created, no need to do it again.
            return false;
        }

        if !parent_is_leader {
            return false;
        }

        // If last peer is the leader of the region before split, it's intuitional for
        // it to become the leader of new split region.
        let _ = self.raft_group.campaign();
        true
    }

    /// Propose a request.
    ///
    /// Return true means the request has been proposed successfully.
    pub fn propose<T: Transport>(
        &mut self,
        ctx: &mut PollContext<EK, ER, T>,
        mut cb: Callback<EK::Snapshot>,
        req: RaftCmdRequest,
        mut err_resp: RaftCmdResponse,
    ) -> bool {
        if self.pending_remove {
            return false;
        }

        ctx.raft_metrics.propose.all += 1;

        let req_admin_cmd_type = if !req.has_admin_request() {
            None
        } else {
            Some(req.get_admin_request().get_cmd_type())
        };
        let is_urgent = is_request_urgent(&req);

        let policy = self.inspect(&req);
        let res = match policy {
            Ok(RequestPolicy::ReadLocal) => {
                self.read_local(ctx, req, cb);
                return false;
            }
            Ok(RequestPolicy::ReadIndex) => return self.read_index(ctx, req, err_resp, cb),
            Ok(RequestPolicy::ProposeNormal) => self.propose_normal(ctx, req),
            Ok(RequestPolicy::ProposeTransferLeader) => {
                return self.propose_transfer_leader(ctx, req, cb);
            }
            Ok(RequestPolicy::ProposeConfChange) => self.propose_conf_change(ctx, &req),
            Err(e) => Err(e),
        };

        match res {
            Err(e) => {
                cmd_resp::bind_error(&mut err_resp, e);
                cb.invoke_with_response(err_resp);
                false
            }
            Ok(Either::Right(idx)) => {
                if !cb.is_none() {
                    self.cmd_epoch_checker.attach_to_conflict_cmd(idx, cb);
                }
                false
            }
            Ok(Either::Left(idx)) => {
                let has_applied_to_current_term = self.has_applied_to_current_term();
                if has_applied_to_current_term {
                    // After this peer has applied to current term and passed above checking including `cmd_epoch_checker`,
                    // we can safely guarantee that this proposal will be committed if there is no abnormal leader transfer
                    // in the near future. Thus proposed callback can be called.
                    cb.invoke_proposed();
                }
                if is_urgent {
                    self.last_urgent_proposal_idx = idx;
                    // Eager flush to make urgent proposal be applied on all nodes as soon as
                    // possible.
                    self.raft_group.skip_bcast_commit(false);
                }
                self.should_wake_up = true;
                let p = Proposal {
                    is_conf_change: req_admin_cmd_type == Some(AdminCmdType::ChangePeer),
                    index: idx,
                    term: self.term(),
                    cb,
                    renew_lease_time: None,
                    must_pass_epoch_check: has_applied_to_current_term,
                };
                if let Some(cmd_type) = req_admin_cmd_type {
                    self.cmd_epoch_checker
                        .post_propose(cmd_type, idx, self.term());
                }
                self.post_propose(ctx, p);
                true
            }
        }
    }

    fn post_propose<T>(
        &mut self,
        poll_ctx: &mut PollContext<EK, ER, T>,
        mut p: Proposal<EK::Snapshot>,
    ) {
        // Try to renew leader lease on every consistent read/write request.
        if poll_ctx.current_time.is_none() {
            poll_ctx.current_time = Some(monotonic_raw_now());
        }
        p.renew_lease_time = poll_ctx.current_time;

        self.proposals.push(p);
    }

    // TODO: set higher election priority of voter/incoming voter than demoting voter
    /// Validate the `ConfChange` requests and check whether it's safe to
    /// propose these conf change requests.
    /// It's safe iff at least the quorum of the Raft group is still healthy
    /// right after all conf change is applied.
    /// If 'allow_remove_leader' is false then the peer to be removed should
    /// not be the leader.
    fn check_conf_change<T>(
        &mut self,
        ctx: &mut PollContext<EK, ER, T>,
        change_peers: &[ChangePeerRequest],
        cc: &impl ConfChangeI,
    ) -> Result<()> {
        // Check whether current joint state can handle this request
        let mut after_progress = self.check_joint_state(cc)?;
        let current_progress = self.raft_group.status().progress.unwrap().clone();
        let kind = ConfChangeKind::confchange_kind(change_peers.len());

        // Leaving joint state, skip check
        if kind == ConfChangeKind::LeaveJoint {
            return Ok(());
        }

        // Check whether this request is valid
        let mut check_dup = HashSet::default();
        let mut only_learner_change = true;
        let current_voter = current_progress.conf().voters().ids();
        for cp in change_peers.iter() {
            let (change_type, peer) = (cp.get_change_type(), cp.get_peer());
            match (change_type, peer.get_role()) {
                (ConfChangeType::RemoveNode, PeerRole::Voter) if kind != ConfChangeKind::Simple => {
                    return Err(box_err!(
                        "{} invalid conf change request: {:?}, can not remove voter directly",
                        self.tag,
                        cp
                    ));
                }
                (ConfChangeType::RemoveNode, _)
                | (ConfChangeType::AddNode, PeerRole::Voter)
                | (ConfChangeType::AddLearnerNode, PeerRole::Learner) => {}
                _ => {
                    return Err(box_err!(
                        "{} invalid conf change request: {:?}",
                        self.tag,
                        cp
                    ));
                }
            }

            if !check_dup.insert(peer.get_id()) {
                return Err(box_err!(
                    "{} invalid conf change request, have multiple commands for the same peer {}",
                    self.tag,
                    peer.get_id()
                ));
            }

            if peer.get_id() == self.peer_id()
                && (change_type == ConfChangeType::RemoveNode
                    // In Joint confchange, the leader is allowed to be DemotingVoter
                    || (kind == ConfChangeKind::Simple
                        && change_type == ConfChangeType::AddLearnerNode))
                && !ctx.cfg.allow_remove_leader
            {
                return Err(box_err!(
                    "{} ignore remove leader or demote leader",
                    self.tag
                ));
            }

            if current_voter.contains(peer.get_id()) || change_type == ConfChangeType::AddNode {
                only_learner_change = false;
            }
        }

        // Multiple changes that only effect learner will not product `IncommingVoter` or `DemotingVoter`
        // after apply, but raftstore layer and PD rely on these roles to detect joint state
        if kind != ConfChangeKind::Simple && only_learner_change {
            return Err(box_err!(
                "{} invalid conf change request, multiple changes that only effect learner",
                self.tag
            ));
        }

        let promoted_commit_index = after_progress.maximal_committed_index().0;
        if current_progress.is_singleton() // It's always safe if there is only one node in the cluster.
            || promoted_commit_index >= self.get_store().truncated_index()
        {
            return Ok(());
        }

        PEER_ADMIN_CMD_COUNTER_VEC
            .with_label_values(&["conf_change", "reject_unsafe"])
            .inc();

        // Waking it up to replicate logs to candidate.
        self.should_wake_up = true;
        Err(box_err!(
            "{} unsafe to perform conf change {:?}, before: {:?}, after: {:?}, truncated index {}, promoted commit index {}",
            self.tag,
            change_peers,
            current_progress.conf().to_conf_state(),
            after_progress.conf().to_conf_state(),
            self.get_store().truncated_index(),
            promoted_commit_index
        ))
    }

    /// Check if current joint state can handle this confchange
    fn check_joint_state(&mut self, cc: &impl ConfChangeI) -> Result<ProgressTracker> {
        let cc = &cc.as_v2();
        let mut prs = self.raft_group.status().progress.unwrap().clone();
        let mut changer = Changer::new(&prs);
        let (cfg, changes) = if cc.leave_joint() {
            changer.leave_joint()?
        } else if let Some(auto_leave) = cc.enter_joint() {
            changer.enter_joint(auto_leave, &cc.changes)?
        } else {
            changer.simple(&cc.changes)?
        };
        prs.apply_conf(cfg, changes, self.raft_group.raft.raft_log.last_index());
        Ok(prs)
    }

    fn transfer_leader(&mut self, peer: &metapb::Peer) {
        info!(
            "transfer leader";
            "region_id" => self.region_id,
            "peer_id" => self.peer.get_id(),
            "peer" => ?peer,
        );

        self.raft_group.transfer_leader(peer.get_id());
    }

    fn pre_transfer_leader(&mut self, peer: &metapb::Peer) -> bool {
        // Checks if safe to transfer leader.
        if self.raft_group.raft.has_pending_conf() {
            info!(
                "reject transfer leader due to pending conf change";
                "region_id" => self.region_id,
                "peer_id" => self.peer.get_id(),
                "peer" => ?peer,
            );
            return false;
        }

        // Broadcast heartbeat to make sure followers commit the entries immediately.
        // It's only necessary to ping the target peer, but ping all for simplicity.
        self.raft_group.ping();
        let mut msg = eraftpb::Message::new();
        msg.set_to(peer.get_id());
        msg.set_msg_type(eraftpb::MessageType::MsgTransferLeader);
        msg.set_from(self.peer_id());
        // log term here represents the term of last log. For leader, the term of last
        // log is always its current term. Not just set term because raft library forbids
        // setting it for MsgTransferLeader messages.
        msg.set_log_term(self.term());
        self.raft_group.raft.msgs.push(msg);
        true
    }

    fn ready_to_transfer_leader<T>(
        &self,
        ctx: &mut PollContext<EK, ER, T>,
        mut index: u64,
        peer: &metapb::Peer,
    ) -> Option<&'static str> {
        let peer_id = peer.get_id();
        let status = self.raft_group.status();
        let progress = status.progress.unwrap();

        if !progress.conf().voters().contains(peer_id) {
            return Some("non voter");
        }

        for (id, pr) in progress.iter() {
            if pr.state == ProgressState::Snapshot {
                return Some("pending snapshot");
            }
            if *id == peer_id && index == 0 {
                // index will be zero if it's sent from an instance without
                // pre-transfer-leader feature. Set it to matched to make it
                // possible to transfer leader to an older version. It may be
                // useful during rolling restart.
                index = pr.matched;
            }
        }

        if self.raft_group.raft.has_pending_conf()
            || self.raft_group.raft.pending_conf_index > index
        {
            return Some("pending conf change");
        }

        let last_index = self.get_store().last_index();
        if last_index >= index + ctx.cfg.leader_transfer_max_log_lag {
            return Some("log gap");
        }
        None
    }

    fn read_local<T>(
        &mut self,
        ctx: &mut PollContext<EK, ER, T>,
        req: RaftCmdRequest,
        cb: Callback<EK::Snapshot>,
    ) {
        ctx.raft_metrics.propose.local_read += 1;
        cb.invoke_read(self.handle_read(ctx, req, false, Some(self.get_store().commit_index())))
    }

    fn pre_read_index(&self) -> Result<()> {
        fail_point!(
            "before_propose_readindex",
            |s| if s.map_or(true, |s| s.parse().unwrap_or(true)) {
                Ok(())
            } else {
                Err(box_err!(
                    "{} can not read due to injected failure",
                    self.tag
                ))
            }
        );

        // See more in ready_to_handle_read().
        if self.is_splitting() {
            return Err(Error::ReadIndexNotReady(
                "can not read index due to split",
                self.region_id,
            ));
        }
        if self.is_merging() {
            return Err(Error::ReadIndexNotReady(
                "can not read index due to merge",
                self.region_id,
            ));
        }
        Ok(())
    }

    pub fn has_unresolved_reads(&self) -> bool {
        self.pending_reads.has_unresolved()
    }

    /// `ReadIndex` requests could be lost in network, so on followers commands could queue in
    /// `pending_reads` forever. Sending a new `ReadIndex` periodically can resolve this.
    pub fn retry_pending_reads(&mut self, cfg: &Config) {
        if self.is_leader()
            || !self.pending_reads.check_needs_retry(cfg)
            || self.pre_read_index().is_err()
        {
            return;
        }

        let read = self.pending_reads.back_mut().unwrap();
        debug_assert!(read.read_index.is_none());
        self.raft_group
            .read_index(ReadIndexContext::fields_to_bytes(
                read.id,
                read.addition_request.as_deref(),
                None,
            ));
        debug!(
            "request to get a read index";
            "request_id" => ?read.id,
            "region_id" => self.region_id,
            "peer_id" => self.peer.get_id(),
        );
    }

    // Returns a boolean to indicate whether the `read` is proposed or not.
    // For these cases it won't be proposed:
    // 1. The region is in merging or splitting;
    // 2. The message is stale and dropped by the Raft group internally;
    // 3. There is already a read request proposed in the current lease;
    fn read_index<T: Transport>(
        &mut self,
        poll_ctx: &mut PollContext<EK, ER, T>,
        mut req: RaftCmdRequest,
        mut err_resp: RaftCmdResponse,
        cb: Callback<EK::Snapshot>,
    ) -> bool {
        if let Err(e) = self.pre_read_index() {
            debug!(
                "prevents unsafe read index";
                "region_id" => self.region_id,
                "peer_id" => self.peer.get_id(),
                "err" => ?e,
            );
            poll_ctx.raft_metrics.propose.unsafe_read_index += 1;
            cmd_resp::bind_error(&mut err_resp, e);
            cb.invoke_with_response(err_resp);
            self.should_wake_up = true;
            return false;
        }

        let renew_lease_time = monotonic_raw_now();
        if self.is_leader() {
            match self.inspect_lease() {
                // Here combine the new read request with the previous one even if the lease expired is
                // ok because in this case, the previous read index must be sent out with a valid
                // lease instead of a suspect lease. So there must no pending transfer-leader proposals
                // before or after the previous read index, and the lease can be renewed when get
                // heartbeat responses.
                LeaseState::Valid | LeaseState::Expired => {
                    // Must use the commit index of `PeerStorage` instead of the commit index
                    // in raft-rs which may be greater than the former one.
                    // For more details, see the annotations above `on_leader_commit_idx_changed`.
                    let commit_index = self.get_store().commit_index();
                    if let Some(read) = self.pending_reads.back_mut() {
                        let max_lease = poll_ctx.cfg.raft_store_max_leader_lease();
                        if read.renew_lease_time + max_lease > renew_lease_time {
                            read.push_command(req, cb, commit_index);
                            return false;
                        }
                    }
                }
                // If the current lease is suspect, new read requests can't be appended into
                // `pending_reads` because if the leader is transferred, the latest read could
                // be dirty.
                _ => {}
            }
        }

        // When a replica cannot detect any leader, `MsgReadIndex` will be dropped, which would
        // cause a long time waiting for a read response. Then we should return an error directly
        // in this situation.
        if !self.is_leader() && self.leader_id() == INVALID_ID {
            poll_ctx.raft_metrics.invalid_proposal.read_index_no_leader += 1;
            // The leader may be hibernated, send a message for trying to awaken the leader.
            if self.bcast_wake_up_time.is_none()
                || self.bcast_wake_up_time.as_ref().unwrap().elapsed()
                    >= Duration::from_millis(MIN_BCAST_WAKE_UP_INTERVAL)
            {
                self.bcast_wake_up_message(poll_ctx);
                self.bcast_wake_up_time = Some(UtilInstant::now_coarse());

                let task = PdTask::QueryRegionLeader {
                    region_id: self.region_id,
                };
                if let Err(e) = poll_ctx.pd_scheduler.schedule(task) {
                    error!(
                        "failed to notify pd";
                        "region_id" => self.region_id,
                        "peer_id" => self.peer_id(),
                        "err" => %e,
                    )
                }
            }
            self.should_wake_up = true;
            cmd_resp::bind_error(&mut err_resp, Error::NotLeader(self.region_id, None));
            cb.invoke_with_response(err_resp);
            return false;
        }

        // Should we call pre_propose here?
        let last_pending_read_count = self.raft_group.raft.pending_read_count();
        let last_ready_read_count = self.raft_group.raft.ready_read_count();

        poll_ctx.raft_metrics.propose.read_index += 1;

        self.bcast_wake_up_time = None;

        let id = Uuid::new_v4();
        let request = req
            .mut_requests()
            .get_mut(0)
            .filter(|req| req.has_read_index())
            .map(|req| req.take_read_index());
        self.raft_group
            .read_index(ReadIndexContext::fields_to_bytes(
                id,
                request.as_ref(),
                None,
            ));

        let pending_read_count = self.raft_group.raft.pending_read_count();
        let ready_read_count = self.raft_group.raft.ready_read_count();

        if pending_read_count == last_pending_read_count
            && ready_read_count == last_ready_read_count
            && self.is_leader()
        {
            // The message gets dropped silently, can't be handled anymore.
            apply::notify_stale_req(self.term(), cb);
            return false;
        }

        let mut read = ReadIndexRequest::with_command(id, req, cb, renew_lease_time);
        read.addition_request = request.map(Box::new);
        self.pending_reads.push_back(read, self.is_leader());
        self.should_wake_up = true;

        debug!(
            "request to get a read index";
            "request_id" => ?id,
            "region_id" => self.region_id,
            "peer_id" => self.peer.get_id(),
            "is_leader" => self.is_leader(),
        );

        // TimeoutNow has been sent out, so we need to propose explicitly to
        // update leader lease.
        if self.leader_lease.inspect(Some(renew_lease_time)) == LeaseState::Suspect {
            let req = RaftCmdRequest::default();
            if let Ok(Either::Left(index)) = self.propose_normal(poll_ctx, req) {
                let p = Proposal {
                    is_conf_change: false,
                    index,
                    term: self.term(),
                    cb: Callback::None,
                    renew_lease_time: Some(renew_lease_time),
                    must_pass_epoch_check: false,
                };
                self.post_propose(poll_ctx, p);
            }
        }

        true
    }

    /// Returns (minimal matched, minimal committed_index)
    ///
    /// For now, it is only used in merge.
    pub fn get_min_progress(&self) -> Result<(u64, u64)> {
        let (mut min_m, mut min_c) = (None, None);
        if let Some(progress) = self.raft_group.status().progress {
            for (id, pr) in progress.iter() {
                // Reject merge if there is any pending request snapshot,
                // because a target region may merge a source region which is in
                // an invalid state.
                if pr.state == ProgressState::Snapshot
                    || pr.pending_request_snapshot != INVALID_INDEX
                {
                    return Err(box_err!(
                        "there is a pending snapshot peer {} [{:?}], skip merge",
                        id,
                        pr
                    ));
                }
                if min_m.unwrap_or(u64::MAX) > pr.matched {
                    min_m = Some(pr.matched);
                }
                if min_c.unwrap_or(u64::MAX) > pr.committed_index {
                    min_c = Some(pr.committed_index);
                }
            }
        }
        Ok((min_m.unwrap_or(0), min_c.unwrap_or(0)))
    }

    fn pre_propose_prepare_merge<T>(
        &self,
        ctx: &mut PollContext<EK, ER, T>,
        req: &mut RaftCmdRequest,
    ) -> Result<()> {
        let last_index = self.raft_group.raft.raft_log.last_index();
        let (min_matched, min_committed) = self.get_min_progress()?;
        if min_matched == 0
            || min_committed == 0
            || last_index - min_matched > ctx.cfg.merge_max_log_gap
            || last_index - min_committed > ctx.cfg.merge_max_log_gap * 2
        {
            return Err(box_err!(
                "log gap from matched: {} or committed: {} to last index: {} is too large, skip merge",
                min_matched,
                min_committed,
                last_index
            ));
        }
        assert!(min_matched >= min_committed);
        let mut entry_size = 0;
        for entry in self
            .raft_group
            .raft
            .raft_log
            .entries(min_committed + 1, NO_LIMIT)?
        {
            // commit merge only contains entries start from min_matched + 1
            if entry.index > min_matched {
                entry_size += entry.get_data().len();
            }
            if entry.get_entry_type() == EntryType::EntryConfChange
                || entry.get_entry_type() == EntryType::EntryConfChangeV2
            {
                return Err(box_err!(
                    "{} log gap contains conf change, skip merging.",
                    self.tag
                ));
            }
            if entry.get_data().is_empty() {
                continue;
            }
            let cmd: RaftCmdRequest =
                util::parse_data_at(entry.get_data(), entry.get_index(), &self.tag);
            if !cmd.has_admin_request() {
                continue;
            }
            let cmd_type = cmd.get_admin_request().get_cmd_type();
            match cmd_type {
                AdminCmdType::TransferLeader
                | AdminCmdType::ComputeHash
                | AdminCmdType::VerifyHash
                | AdminCmdType::InvalidAdmin => continue,
                _ => {}
            }
            // Any command that can change epoch or log gap should be rejected.
            return Err(box_err!(
                "log gap contains admin request {:?}, skip merging.",
                cmd_type
            ));
        }
        if entry_size as f64 > ctx.cfg.raft_entry_max_size.0 as f64 * 0.9 {
            return Err(box_err!(
                "log gap size exceed entry size limit, skip merging."
            ));
        }
        req.mut_admin_request()
            .mut_prepare_merge()
            .set_min_index(min_matched + 1);
        Ok(())
    }

    fn pre_propose<T>(
        &self,
        poll_ctx: &mut PollContext<EK, ER, T>,
        req: &mut RaftCmdRequest,
    ) -> Result<ProposalContext> {
        poll_ctx.coprocessor_host.pre_propose(self.region(), req)?;
        let mut ctx = ProposalContext::empty();

        if get_sync_log_from_request(req) {
            ctx.insert(ProposalContext::SYNC_LOG);
        }

        if !req.has_admin_request() {
            return Ok(ctx);
        }

        match req.get_admin_request().get_cmd_type() {
            AdminCmdType::Split | AdminCmdType::BatchSplit => ctx.insert(ProposalContext::SPLIT),
            AdminCmdType::PrepareMerge => {
                self.pre_propose_prepare_merge(poll_ctx, req)?;
                ctx.insert(ProposalContext::PREPARE_MERGE);
            }
            _ => {}
        }

        Ok(ctx)
    }

    /// Propose normal request to raft
    ///
    /// Returns Ok(Either::Left(index)) means the proposal is proposed successfully and is located on `index` position.
    /// Ok(Either::Right(index)) means the proposal is rejected by `CmdEpochChecker` and the `index` is the position of
    /// the last conflict admin cmd.
    fn propose_normal<T>(
        &mut self,
        poll_ctx: &mut PollContext<EK, ER, T>,
        mut req: RaftCmdRequest,
    ) -> Result<Either<u64, u64>> {
        if self.pending_merge_state.is_some()
            && req.get_admin_request().get_cmd_type() != AdminCmdType::RollbackMerge
        {
            return Err(Error::ProposalInMergingMode(self.region_id));
        }

        poll_ctx.raft_metrics.propose.normal += 1;

        if self.has_applied_to_current_term() {
            // Only when applied index's term is equal to current leader's term, the information
            // in epoch checker is up to date and can be used to check epoch.
            if let Some(index) = self
                .cmd_epoch_checker
                .propose_check_epoch(&req, self.term())
            {
                return Ok(Either::Right(index));
            }
        } else if req.has_admin_request() {
            // The admin request is rejected because it may need to update epoch checker which
            // introduces an uncertainty and may breaks the correctness of epoch checker.
            return Err(box_err!(
                "{} peer has not applied to current term, applied_term {}, current_term {}",
                self.tag,
                self.get_store().applied_index_term(),
                self.term()
            ));
        }

        // TODO: validate request for unexpected changes.
        let ctx = match self.pre_propose(poll_ctx, &mut req) {
            Ok(ctx) => ctx,
            Err(e) => {
                warn!(
                    "skip proposal";
                    "region_id" => self.region_id,
                    "peer_id" => self.peer.get_id(),
                    "err" => ?e,
                    "error_code" => %e.error_code(),
                );
                return Err(e);
            }
        };

        let data = req.write_to_bytes()?;

        // TODO: use local histogram metrics
        PEER_PROPOSE_LOG_SIZE_HISTOGRAM.observe(data.len() as f64);

        if data.len() as u64 > poll_ctx.cfg.raft_entry_max_size.0 {
            error!(
                "entry is too large";
                "region_id" => self.region_id,
                "peer_id" => self.peer.get_id(),
                "size" => data.len(),
            );
            return Err(Error::RaftEntryTooLarge(self.region_id, data.len() as u64));
        }

        let propose_index = self.next_proposal_index();
        self.raft_group.propose(ctx.to_vec(), data)?;
        if self.next_proposal_index() == propose_index {
            // The message is dropped silently, this usually due to leader absence
            // or transferring leader. Both cases can be considered as NotLeader error.
            return Err(Error::NotLeader(self.region_id, None));
        }

        if ctx.contains(ProposalContext::PREPARE_MERGE) {
            self.last_proposed_prepare_merge_idx = propose_index;
        }

        Ok(Either::Left(propose_index))
    }

    fn execute_transfer_leader<T>(
        &mut self,
        ctx: &mut PollContext<EK, ER, T>,
        msg: &eraftpb::Message,
    ) {
        // log_term is set by original leader, represents the term last log is written
        // in, which should be equal to the original leader's term.
        if msg.get_log_term() != self.term() {
            return;
        }

        if self.is_leader() {
            let from = match self.get_peer_from_cache(msg.get_from()) {
                Some(p) => p,
                None => return,
            };
            match self.ready_to_transfer_leader(ctx, msg.get_index(), &from) {
                Some(reason) => {
                    info!(
                        "reject to transfer leader";
                        "region_id" => self.region_id,
                        "peer_id" => self.peer.get_id(),
                        "to" => ?from,
                        "reason" => reason,
                        "index" => msg.get_index(),
                        "last_index" => self.get_store().last_index(),
                    );
                }
                None => {
                    self.transfer_leader(&from);
                    self.should_wake_up = true;
                }
            }
            return;
        }

        if self.is_applying_snapshot()
            || self.has_pending_snapshot()
            || msg.get_from() != self.leader_id()
        {
            info!(
                "reject transferring leader";
                "region_id" =>self.region_id,
                "peer_id" => self.peer.get_id(),
                "from" => msg.get_from(),
            );
            return;
        }

        let mut msg = eraftpb::Message::new();
        msg.set_from(self.peer_id());
        msg.set_to(self.leader_id());
        msg.set_msg_type(eraftpb::MessageType::MsgTransferLeader);
        msg.set_index(self.get_store().applied_index());
        msg.set_log_term(self.term());
        self.raft_group.raft.msgs.push(msg);
    }

    /// Return true to if the transfer leader request is accepted.
    ///
    /// When transferring leadership begins, leader sends a pre-transfer
    /// to target follower first to ensures it's ready to become leader.
    /// After that the real transfer leader process begin.
    ///
    /// 1. pre_transfer_leader on leader:
    ///     Leader will send a MsgTransferLeader to follower.
    /// 2. execute_transfer_leader on follower
    ///     If follower passes all necessary checks, it will reply an
    ///     ACK with type MsgTransferLeader and its promised persistent index.
    /// 3. execute_transfer_leader on leader:
    ///     Leader checks if it's appropriate to transfer leadership. If it
    ///     does, it calls raft transfer_leader API to do the remaining work.
    ///
    /// See also: tikv/rfcs#37.
    fn propose_transfer_leader<T>(
        &mut self,
        ctx: &mut PollContext<EK, ER, T>,
        req: RaftCmdRequest,
        cb: Callback<EK::Snapshot>,
    ) -> bool {
        ctx.raft_metrics.propose.transfer_leader += 1;

        let transfer_leader = get_transfer_leader_cmd(&req).unwrap();
        let peer = transfer_leader.get_peer();

        let transferred = self.pre_transfer_leader(peer);

        // transfer leader command doesn't need to replicate log and apply, so we
        // return immediately. Note that this command may fail, we can view it just as an advice
        cb.invoke_with_response(make_transfer_leader_response());

        transferred
    }

    // Fails in such cases:
    // 1. A pending conf change has not been applied yet;
    // 2. Removing the leader is not allowed in the configuration;
    // 3. The conf change makes the raft group not healthy;
    // 4. The conf change is dropped by raft group internally.
    /// Returns Ok(Either::Left(index)) means the proposal is proposed successfully and is located on `index` position.
    /// Ok(Either::Right(index)) means the proposal is rejected by `CmdEpochChecker` and the `index` is the position of
    /// the last conflict admin cmd.
    fn propose_conf_change<T>(
        &mut self,
        ctx: &mut PollContext<EK, ER, T>,
        req: &RaftCmdRequest,
    ) -> Result<Either<u64, u64>> {
        if self.pending_merge_state.is_some() {
            return Err(Error::ProposalInMergingMode(self.region_id));
        }
        if self.raft_group.raft.pending_conf_index > self.get_store().applied_index() {
            info!(
                "there is a pending conf change, try later";
                "region_id" => self.region_id,
                "peer_id" => self.peer.get_id(),
            );
            return Err(box_err!(
                "{} there is a pending conf change, try later",
                self.tag
            ));
        }
        // Actually, according to the implementation of conf change in raft-rs, this check must be
        // passed if the previous check that `pending_conf_index` should be less than or equal to
        // `self.get_store().applied_index()` is passed.
        if self.get_store().applied_index_term() != self.term() {
            return Err(box_err!(
                "{} peer has not applied to current term, applied_term {}, current_term {}",
                self.tag,
                self.get_store().applied_index_term(),
                self.term()
            ));
        }
        if let Some(index) = self
            .cmd_epoch_checker
            .propose_check_epoch(&req, self.term())
        {
            return Ok(Either::Right(index));
        }

        let data = req.write_to_bytes()?;
        let admin = req.get_admin_request();
        let res = if admin.has_change_peer() {
            self.propose_conf_change_internal(ctx, admin.get_change_peer(), data)
        } else if admin.has_change_peer_v2() {
            self.propose_conf_change_internal(ctx, admin.get_change_peer_v2(), data)
        } else {
            unreachable!()
        };
        if let Err(ref e) = res {
            warn!("failed to propose confchange"; "error" => ?e);
        }
        res.map(Either::Left)
    }

    // Fails in such cases:
    // 1. A pending conf change has not been applied yet;
    // 2. Removing the leader is not allowed in the configuration;
    // 3. The conf change makes the raft group not healthy;
    // 4. The conf change is dropped by raft group internally.
    fn propose_conf_change_internal<T, CP: ChangePeerI>(
        &mut self,
        ctx: &mut PollContext<EK, ER, T>,
        change_peer: CP,
        data: Vec<u8>,
    ) -> Result<u64> {
        let data_size = data.len();
        let cc = change_peer.to_confchange(data);
        let changes = change_peer.get_change_peers();

        self.check_conf_change(ctx, changes.as_ref(), &cc)?;

        ctx.raft_metrics.propose.conf_change += 1;
        // TODO: use local histogram metrics
        PEER_PROPOSE_LOG_SIZE_HISTOGRAM.observe(data_size as f64);
        info!(
            "propose conf change peer";
            "region_id" => self.region_id,
            "peer_id" => self.peer.get_id(),
            "changes" => ?changes.as_ref(),
            "kind" => ?ConfChangeKind::confchange_kind(changes.as_ref().len()),
        );

        let propose_index = self.next_proposal_index();
        self.raft_group
            .propose_conf_change(ProposalContext::SYNC_LOG.to_vec(), cc)?;
        if self.next_proposal_index() == propose_index {
            // The message is dropped silently, this usually due to leader absence
            // or transferring leader. Both cases can be considered as NotLeader error.
            return Err(Error::NotLeader(self.region_id, None));
        }

        Ok(propose_index)
    }

    fn handle_read<T>(
        &self,
        ctx: &mut PollContext<EK, ER, T>,
        req: RaftCmdRequest,
        check_epoch: bool,
        read_index: Option<u64>,
    ) -> ReadResponse<EK::Snapshot> {
        let region = self.region().clone();
        if check_epoch {
            if let Err(e) = check_region_epoch(&req, &region, true) {
                debug!("epoch not match"; "region_id" => region.get_id(), "err" => ?e);
                let mut response = cmd_resp::new_error(e);
                cmd_resp::bind_term(&mut response, self.term());
                return ReadResponse {
                    response,
                    snapshot: None,
                    txn_extra_op: TxnExtraOp::Noop,
                };
            }
        }
        let mut resp = ctx.execute(&req, &Arc::new(region), read_index, None);
        if let Some(snap) = resp.snapshot.as_mut() {
            snap.max_ts_sync_status = Some(self.max_ts_sync_status.clone());
        }
        resp.txn_extra_op = self.txn_extra_op.load();
        cmd_resp::bind_term(&mut resp.response, self.term());
        resp
    }

    pub fn term(&self) -> u64 {
        self.raft_group.raft.term
    }

    pub fn stop(&mut self) {
        self.mut_store().cancel_applying_snap();
        self.pending_reads.clear_all(None);
    }

    pub fn maybe_add_want_rollback_merge_peer(&mut self, peer_id: u64, extra_msg: &ExtraMessage) {
        if !self.is_leader() {
            return;
        }
        if let Some(ref state) = self.pending_merge_state {
            if state.get_commit() == extra_msg.get_premerge_commit() {
                self.add_want_rollback_merge_peer(peer_id);
            }
        }
    }

    pub fn add_want_rollback_merge_peer(&mut self, peer_id: u64) {
        assert!(self.pending_merge_state.is_some());
        self.want_rollback_merge_peers.insert(peer_id);
    }
}

impl<EK, ER> Peer<EK, ER>
where
    EK: KvEngine,
    ER: RaftEngine,
{
    pub fn insert_peer_cache(&mut self, peer: metapb::Peer) {
        self.peer_cache.borrow_mut().insert(peer.get_id(), peer);
    }

    pub fn remove_peer_from_cache(&mut self, peer_id: u64) {
        self.peer_cache.borrow_mut().remove(&peer_id);
    }

    pub fn get_peer_from_cache(&self, peer_id: u64) -> Option<metapb::Peer> {
        if peer_id == 0 {
            return None;
        }
        fail_point!("stale_peer_cache_2", peer_id == 2, |_| None);
        if let Some(peer) = self.peer_cache.borrow().get(&peer_id) {
            return Some(peer.clone());
        }

        // Try to find in region, if found, set in cache.
        for peer in self.region().get_peers() {
            if peer.get_id() == peer_id {
                self.peer_cache.borrow_mut().insert(peer_id, peer.clone());
                return Some(peer.clone());
            }
        }

        None
    }

    fn region_replication_status(&mut self) -> Option<RegionReplicationStatus> {
        if self.replication_mode_version == 0 {
            return None;
        }
        let mut status = RegionReplicationStatus::default();
        status.state_id = self.replication_mode_version;
        let state = if !self.replication_sync {
            if self.dr_auto_sync_state != DrAutoSyncState::Async {
                let res = self.raft_group.raft.check_group_commit_consistent();
                if Some(true) != res {
                    let mut buffer: SmallVec<[(u64, u64, u64); 5]> = SmallVec::new();
                    if self.get_store().applied_index_term() >= self.term() {
                        let progress = self.raft_group.raft.prs();
                        for (id, p) in progress.iter() {
                            if !progress.conf().voters().contains(*id) {
                                continue;
                            }
                            buffer.push((*id, p.commit_group_id, p.matched));
                        }
                    };
                    info!(
                        "still not reach integrity over label";
                        "status" => ?res,
                        "region_id" => self.region_id,
                        "peer_id" => self.peer.id,
                        "progress" => ?buffer
                    );
                } else {
                    self.replication_sync = true;
                }
                match res {
                    Some(true) => RegionReplicationState::IntegrityOverLabel,
                    Some(false) => RegionReplicationState::SimpleMajority,
                    None => RegionReplicationState::Unknown,
                }
            } else {
                RegionReplicationState::SimpleMajority
            }
        } else {
            RegionReplicationState::IntegrityOverLabel
        };
        status.set_state(state);
        Some(status)
    }

    pub fn heartbeat_pd<T>(&mut self, ctx: &PollContext<EK, ER, T>) {
        let task = PdTask::Heartbeat {
            term: self.term(),
            region: self.region().clone(),
            peer: self.peer.clone(),
            down_peers: self.collect_down_peers(ctx.cfg.max_peer_down_duration.0),
            pending_peers: self.collect_pending_peers(ctx),
            written_bytes: self.peer_stat.written_bytes,
            written_keys: self.peer_stat.written_keys,
            approximate_size: self.approximate_size,
            approximate_keys: self.approximate_keys,
            replication_status: self.region_replication_status(),
        };
        if let Err(e) = ctx.pd_scheduler.schedule(task) {
            error!(
                "failed to notify pd";
                "region_id" => self.region_id,
                "peer_id" => self.peer.get_id(),
                "err" => ?e,
            );
        }
    }

    fn send_raft_message<T: Transport>(&mut self, msg: eraftpb::Message, trans: &mut T) {
        let mut send_msg = RaftMessage::default();
        send_msg.set_region_id(self.region_id);
        // set current epoch
        send_msg.set_region_epoch(self.region().get_region_epoch().clone());

        let from_peer = self.peer.clone();
        let to_peer = match self.get_peer_from_cache(msg.get_to()) {
            Some(p) => p,
            None => {
                warn!(
                    "failed to look up recipient peer";
                    "region_id" => self.region_id,
                    "peer_id" => self.peer.get_id(),
                    "to_peer" => msg.get_to(),
                );
                return;
            }
        };

        let to_peer_id = to_peer.get_id();
        let to_store_id = to_peer.get_store_id();
        let msg_type = msg.get_msg_type();
        debug!(
            "send raft msg";
            "region_id" => self.region_id,
            "peer_id" => self.peer.get_id(),
            "msg_type" => ?msg_type,
            "msg_size" => msg.compute_size(),
            "from" => from_peer.get_id(),
            "to" => to_peer_id,
        );

        send_msg.set_from_peer(from_peer);
        send_msg.set_to_peer(to_peer);

        // There could be two cases:
        // 1. Target peer already exists but has not established communication with leader yet
        // 2. Target peer is added newly due to member change or region split, but it's not
        //    created yet
        // For both cases the region start key and end key are attached in RequestVote and
        // Heartbeat message for the store of that peer to check whether to create a new peer
        // when receiving these messages, or just to wait for a pending region split to perform
        // later.
        if self.get_store().is_initialized() && is_initial_msg(&msg) {
            let region = self.region();
            send_msg.set_start_key(region.get_start_key().to_vec());
            send_msg.set_end_key(region.get_end_key().to_vec());
        }
        send_msg.set_message(msg);

        if let Err(e) = trans.send(send_msg) {
            warn!(
                "failed to send msg to other peer";
                "region_id" => self.region_id,
                "peer_id" => self.peer.get_id(),
                "target_peer_id" => to_peer_id,
                "target_store_id" => to_store_id,
                "err" => ?e,
                "error_code" => %e.error_code(),
            );
            if to_peer_id == self.leader_id() {
                self.leader_unreachable = true;
            }
            // unreachable store
            self.raft_group.report_unreachable(to_peer_id);
            if msg_type == eraftpb::MessageType::MsgSnapshot {
                self.raft_group
                    .report_snapshot(to_peer_id, SnapshotStatus::Failure);
            }
        }
    }

    pub fn bcast_wake_up_message<T: Transport>(&self, ctx: &mut PollContext<EK, ER, T>) {
        for peer in self.region().get_peers() {
            if peer.get_id() == self.peer_id() {
                continue;
            }
            self.send_wake_up_message(ctx, peer);
        }
    }

    pub fn send_wake_up_message<T: Transport>(
        &self,
        ctx: &mut PollContext<EK, ER, T>,
        peer: &metapb::Peer,
    ) {
        let mut send_msg = RaftMessage::default();
        send_msg.set_region_id(self.region_id);
        send_msg.set_from_peer(self.peer.clone());
        send_msg.set_region_epoch(self.region().get_region_epoch().clone());
        send_msg.set_to_peer(peer.clone());
        let extra_msg = send_msg.mut_extra_msg();
        extra_msg.set_type(ExtraMessageType::MsgRegionWakeUp);
        if let Err(e) = ctx.trans.send(send_msg) {
            error!(?e;
                "failed to send wake up message";
                "region_id" => self.region_id,
                "peer_id" => self.peer.get_id(),
                "target_peer_id" => peer.get_id(),
                "target_store_id" => peer.get_store_id(),
            );
        } else {
            ctx.need_flush_trans = true;
        }
    }

    pub fn bcast_check_stale_peer_message<T: Transport>(
        &mut self,
        ctx: &mut PollContext<EK, ER, T>,
    ) {
        if self.check_stale_conf_ver < self.region().get_region_epoch().get_conf_ver() {
            self.check_stale_conf_ver = self.region().get_region_epoch().get_conf_ver();
            self.check_stale_peers = self.region().get_peers().to_vec();
        }
        for peer in &self.check_stale_peers {
            if peer.get_id() == self.peer_id() {
                continue;
            }
            let mut send_msg = RaftMessage::default();
            send_msg.set_region_id(self.region_id);
            send_msg.set_from_peer(self.peer.clone());
            send_msg.set_region_epoch(self.region().get_region_epoch().clone());
            send_msg.set_to_peer(peer.clone());
            let extra_msg = send_msg.mut_extra_msg();
            extra_msg.set_type(ExtraMessageType::MsgCheckStalePeer);
            if let Err(e) = ctx.trans.send(send_msg) {
                error!(?e;
                    "failed to send check stale peer message";
                    "region_id" => self.region_id,
                    "peer_id" => self.peer.get_id(),
                    "target_peer_id" => peer.get_id(),
                    "target_store_id" => peer.get_store_id(),
                );
            } else {
                ctx.need_flush_trans = true;
            }
        }
    }

    pub fn on_check_stale_peer_response(
        &mut self,
        check_conf_ver: u64,
        check_peers: Vec<metapb::Peer>,
    ) {
        if self.check_stale_conf_ver < check_conf_ver {
            self.check_stale_conf_ver = check_conf_ver;
            self.check_stale_peers = check_peers;
        }
    }

    pub fn send_want_rollback_merge<T: Transport>(
        &self,
        premerge_commit: u64,
        ctx: &mut PollContext<EK, ER, T>,
    ) {
        let mut send_msg = RaftMessage::default();
        send_msg.set_region_id(self.region_id);
        send_msg.set_from_peer(self.peer.clone());
        send_msg.set_region_epoch(self.region().get_region_epoch().clone());
        let to_peer = match self.get_peer_from_cache(self.leader_id()) {
            Some(p) => p,
            None => {
                warn!(
                    "failed to look up recipient peer";
                    "region_id" => self.region_id,
                    "peer_id" => self.peer.get_id(),
                    "to_peer" => self.leader_id(),
                );
                return;
            }
        };
        send_msg.set_to_peer(to_peer.clone());
        let extra_msg = send_msg.mut_extra_msg();
        extra_msg.set_type(ExtraMessageType::MsgWantRollbackMerge);
        extra_msg.set_premerge_commit(premerge_commit);
        if let Err(e) = ctx.trans.send(send_msg) {
            error!(?e;
                "failed to send want rollback merge message";
                "region_id" => self.region_id,
                "peer_id" => self.peer.get_id(),
                "target_peer_id" => to_peer.get_id(),
                "target_store_id" => to_peer.get_store_id(),
            );
        } else {
            ctx.need_flush_trans = true;
        }
    }

    pub fn require_updating_max_ts(&self, pd_scheduler: &FutureScheduler<PdTask<EK>>) {
        let epoch = self.region().get_region_epoch();
        let term_low_bits = self.term() & ((1 << 32) - 1); // 32 bits
        let version_lot_bits = epoch.get_version() & ((1 << 31) - 1); // 31 bits
        let initial_status = (term_low_bits << 32) | (version_lot_bits << 1);
        self.max_ts_sync_status
            .store(initial_status, Ordering::SeqCst);
        info!(
            "require updating max ts";
            "region_id" => self.region_id,
            "initial_status" => initial_status,
        );
        if let Err(e) = pd_scheduler.schedule(PdTask::UpdateMaxTimestamp {
            region_id: self.region_id,
            initial_status,
            max_ts_sync_status: self.max_ts_sync_status.clone(),
        }) {
            error!(
                "failed to update max ts";
                "err" => ?e,
            );
        }
    }
}

/// `RequestPolicy` decides how we handle a request.
#[derive(Clone, PartialEq, Debug)]
pub enum RequestPolicy {
    // Handle the read request directly without dispatch.
    ReadLocal,
    // Handle the read request via raft's SafeReadIndex mechanism.
    ReadIndex,
    ProposeNormal,
    ProposeTransferLeader,
    ProposeConfChange,
}

/// `RequestInspector` makes `RequestPolicy` for requests.
pub trait RequestInspector {
    /// Has the current term been applied?
    fn has_applied_to_current_term(&mut self) -> bool;
    /// Inspects its lease.
    fn inspect_lease(&mut self) -> LeaseState;

    /// Inspect a request, return a policy that tells us how to
    /// handle the request.
    fn inspect(&mut self, req: &RaftCmdRequest) -> Result<RequestPolicy> {
        if req.has_admin_request() {
            if apply::is_conf_change_cmd(req) {
                return Ok(RequestPolicy::ProposeConfChange);
            }
            if get_transfer_leader_cmd(req).is_some() {
                return Ok(RequestPolicy::ProposeTransferLeader);
            }
            return Ok(RequestPolicy::ProposeNormal);
        }

        let mut has_read = false;
        let mut has_write = false;
        for r in req.get_requests() {
            match r.get_cmd_type() {
                CmdType::Get | CmdType::Snap | CmdType::ReadIndex => has_read = true,
                CmdType::Delete | CmdType::Put | CmdType::DeleteRange | CmdType::IngestSst => {
                    has_write = true
                }
                CmdType::Prewrite | CmdType::Invalid => {
                    return Err(box_err!(
                        "invalid cmd type {:?}, message maybe corrupted",
                        r.get_cmd_type()
                    ));
                }
            }

            if has_read && has_write {
                return Err(box_err!("read and write can't be mixed in one batch"));
            }
        }

        if has_write {
            return Ok(RequestPolicy::ProposeNormal);
        }

        if req.get_header().get_read_quorum() {
            return Ok(RequestPolicy::ReadIndex);
        }

        // If applied index's term is differ from current raft's term, leader transfer
        // must happened, if read locally, we may read old value.
        if !self.has_applied_to_current_term() {
            return Ok(RequestPolicy::ReadIndex);
        }

        // Local read should be performed, if and only if leader is in lease.
        // None for now.
        match self.inspect_lease() {
            LeaseState::Valid => Ok(RequestPolicy::ReadLocal),
            LeaseState::Expired | LeaseState::Suspect => {
                // Perform a consistent read to Raft quorum and try to renew the leader lease.
                Ok(RequestPolicy::ReadIndex)
            }
        }
    }
}

impl<EK, ER> RequestInspector for Peer<EK, ER>
where
    EK: KvEngine,
    ER: RaftEngine,
{
    fn has_applied_to_current_term(&mut self) -> bool {
        self.get_store().applied_index_term() == self.term()
    }

    fn inspect_lease(&mut self) -> LeaseState {
        if !self.raft_group.raft.in_lease() {
            return LeaseState::Suspect;
        }
        // None means now.
        let state = self.leader_lease.inspect(None);
        if LeaseState::Expired == state {
            debug!(
                "leader lease is expired";
                "region_id" => self.region_id,
                "peer_id" => self.peer.get_id(),
                "lease" => ?self.leader_lease,
            );
            // The lease is expired, call `expire` explicitly.
            self.leader_lease.expire();
        }
        state
    }
}

impl<EK, ER, T> ReadExecutor<EK> for PollContext<EK, ER, T>
where
    EK: KvEngine,
    ER: RaftEngine,
{
    fn get_engine(&self) -> &EK {
        &self.engines.kv
    }

    fn get_snapshot(&mut self, _: Option<ThreadReadId>) -> Arc<EK::Snapshot> {
        Arc::new(self.engines.kv.snapshot())
    }
}

fn get_transfer_leader_cmd(msg: &RaftCmdRequest) -> Option<&TransferLeaderRequest> {
    if !msg.has_admin_request() {
        return None;
    }
    let req = msg.get_admin_request();
    if !req.has_transfer_leader() {
        return None;
    }

    Some(req.get_transfer_leader())
}

fn get_sync_log_from_request(msg: &RaftCmdRequest) -> bool {
    if msg.has_admin_request() {
        let req = msg.get_admin_request();
        return matches!(
            req.get_cmd_type(),
            AdminCmdType::ChangePeer
                | AdminCmdType::ChangePeerV2
                | AdminCmdType::Split
                | AdminCmdType::BatchSplit
                | AdminCmdType::PrepareMerge
                | AdminCmdType::CommitMerge
                | AdminCmdType::RollbackMerge
        );
    }

    msg.get_header().get_sync_log()
}

/// We enable follower lazy commit to get a better performance.
/// But it may not be appropriate for some requests. This function
/// checks whether the request should be committed on all followers
/// as soon as possible.
fn is_request_urgent(req: &RaftCmdRequest) -> bool {
    if !req.has_admin_request() {
        return false;
    }

    matches!(
        req.get_admin_request().get_cmd_type(),
        AdminCmdType::Split
            | AdminCmdType::BatchSplit
            | AdminCmdType::ChangePeer
            | AdminCmdType::ChangePeerV2
            | AdminCmdType::ComputeHash
            | AdminCmdType::VerifyHash
            | AdminCmdType::PrepareMerge
            | AdminCmdType::CommitMerge
            | AdminCmdType::RollbackMerge
    )
}

fn make_transfer_leader_response() -> RaftCmdResponse {
    let mut response = AdminResponse::default();
    response.set_cmd_type(AdminCmdType::TransferLeader);
    response.set_transfer_leader(TransferLeaderResponse::default());
    let mut resp = RaftCmdResponse::default();
    resp.set_admin_response(response);
    resp
}

/// A poor version of `Peer` to avoid port generic variables everywhere.
pub trait AbstractPeer {
    fn meta_peer(&self) -> &metapb::Peer;
    fn region(&self) -> &metapb::Region;
    fn apply_state(&self) -> &RaftApplyState;
    fn raft_status(&self) -> raft::Status;
    fn raft_commit_index(&self) -> u64;
    fn raft_request_snapshot(&mut self, index: u64);
    fn pending_merge_state(&self) -> Option<&MergeState>;
}

impl<EK: KvEngine, ER: RaftEngine> AbstractPeer for Peer<EK, ER> {
    fn meta_peer(&self) -> &metapb::Peer {
        &self.peer
    }
    fn region(&self) -> &metapb::Region {
        self.raft_group.store().region()
    }
    fn apply_state(&self) -> &RaftApplyState {
        self.raft_group.store().apply_state()
    }
    fn raft_status(&self) -> raft::Status {
        self.raft_group.status()
    }
    fn raft_commit_index(&self) -> u64 {
        self.raft_group.store().commit_index()
    }
    fn raft_request_snapshot(&mut self, index: u64) {
        self.raft_group.request_snapshot(index).unwrap();
    }
    fn pending_merge_state(&self) -> Option<&MergeState> {
        self.pending_merge_state.as_ref()
    }
}

#[cfg(test)]
mod tests {
    use super::*;
    use kvproto::raft_cmdpb;
    #[cfg(feature = "protobuf-codec")]
    use protobuf::ProtobufEnum;

    #[test]
    fn test_sync_log() {
        let white_list = [
            AdminCmdType::InvalidAdmin,
            AdminCmdType::CompactLog,
            AdminCmdType::TransferLeader,
            AdminCmdType::ComputeHash,
            AdminCmdType::VerifyHash,
        ];
        for tp in AdminCmdType::values() {
            let mut msg = RaftCmdRequest::default();
            msg.mut_admin_request().set_cmd_type(*tp);
            assert_eq!(
                get_sync_log_from_request(&msg),
                !white_list.contains(tp),
                "{:?}",
                tp
            );
        }
    }

    #[test]
    fn test_urgent() {
        let urgent_types = [
            AdminCmdType::Split,
            AdminCmdType::BatchSplit,
            AdminCmdType::ChangePeer,
            AdminCmdType::ChangePeerV2,
            AdminCmdType::ComputeHash,
            AdminCmdType::VerifyHash,
            AdminCmdType::PrepareMerge,
            AdminCmdType::CommitMerge,
            AdminCmdType::RollbackMerge,
        ];
        for tp in AdminCmdType::values() {
            let mut req = RaftCmdRequest::default();
            req.mut_admin_request().set_cmd_type(*tp);
            assert_eq!(
                is_request_urgent(&req),
                urgent_types.contains(tp),
                "{:?}",
                tp
            );
        }
        assert!(!is_request_urgent(&RaftCmdRequest::default()));
    }

    #[test]
    fn test_entry_context() {
        let tbl: Vec<&[ProposalContext]> = vec![
            &[ProposalContext::SPLIT],
            &[ProposalContext::SYNC_LOG],
            &[ProposalContext::PREPARE_MERGE],
            &[ProposalContext::SPLIT, ProposalContext::SYNC_LOG],
            &[ProposalContext::PREPARE_MERGE, ProposalContext::SYNC_LOG],
        ];

        for flags in tbl {
            let mut ctx = ProposalContext::empty();
            for f in flags {
                ctx.insert(*f);
            }

            let ser = ctx.to_vec();
            let de = ProposalContext::from_bytes(&ser);

            for f in flags {
                assert!(de.contains(*f), "{:?}", de);
            }
        }
    }

    #[test]
    fn test_request_inspector() {
        struct DummyInspector {
            applied_to_index_term: bool,
            lease_state: LeaseState,
        }
        impl RequestInspector for DummyInspector {
            fn has_applied_to_current_term(&mut self) -> bool {
                self.applied_to_index_term
            }
            fn inspect_lease(&mut self) -> LeaseState {
                self.lease_state
            }
        }

        let mut table = vec![];

        // Ok(_)
        let mut req = RaftCmdRequest::default();
        let mut admin_req = raft_cmdpb::AdminRequest::default();

        req.set_admin_request(admin_req.clone());
        table.push((req.clone(), RequestPolicy::ProposeNormal));

        admin_req.set_change_peer(raft_cmdpb::ChangePeerRequest::default());
        req.set_admin_request(admin_req.clone());
        table.push((req.clone(), RequestPolicy::ProposeConfChange));
        admin_req.clear_change_peer();

        admin_req.set_change_peer_v2(raft_cmdpb::ChangePeerV2Request::default());
        req.set_admin_request(admin_req.clone());
        table.push((req.clone(), RequestPolicy::ProposeConfChange));
        admin_req.clear_change_peer_v2();

        admin_req.set_transfer_leader(raft_cmdpb::TransferLeaderRequest::default());
        req.set_admin_request(admin_req.clone());
        table.push((req.clone(), RequestPolicy::ProposeTransferLeader));
        admin_req.clear_transfer_leader();
        req.clear_admin_request();

        for (op, policy) in vec![
            (CmdType::Get, RequestPolicy::ReadLocal),
            (CmdType::Snap, RequestPolicy::ReadLocal),
            (CmdType::Put, RequestPolicy::ProposeNormal),
            (CmdType::Delete, RequestPolicy::ProposeNormal),
            (CmdType::DeleteRange, RequestPolicy::ProposeNormal),
            (CmdType::IngestSst, RequestPolicy::ProposeNormal),
        ] {
            let mut request = raft_cmdpb::Request::default();
            request.set_cmd_type(op);
            req.set_requests(vec![request].into());
            table.push((req.clone(), policy));
        }

        for &applied_to_index_term in &[true, false] {
            for &lease_state in &[LeaseState::Expired, LeaseState::Suspect, LeaseState::Valid] {
                for (req, mut policy) in table.clone() {
                    let mut inspector = DummyInspector {
                        applied_to_index_term,
                        lease_state,
                    };
                    // Leader can not read local as long as
                    // it has not applied to its term or it does has a valid lease.
                    if policy == RequestPolicy::ReadLocal
                        && (!applied_to_index_term || LeaseState::Valid != inspector.lease_state)
                    {
                        policy = RequestPolicy::ReadIndex;
                    }
                    assert_eq!(inspector.inspect(&req).unwrap(), policy);
                }
            }
        }

        // Read quorum.
        let mut request = raft_cmdpb::Request::default();
        request.set_cmd_type(CmdType::Snap);
        req.set_requests(vec![request].into());
        req.mut_header().set_read_quorum(true);
        let mut inspector = DummyInspector {
            applied_to_index_term: true,
            lease_state: LeaseState::Valid,
        };
        assert_eq!(inspector.inspect(&req).unwrap(), RequestPolicy::ReadIndex);
        req.clear_header();

        // Err(_)
        let mut err_table = vec![];
        for &op in &[CmdType::Prewrite, CmdType::Invalid] {
            let mut request = raft_cmdpb::Request::default();
            request.set_cmd_type(op);
            req.set_requests(vec![request].into());
            err_table.push(req.clone());
        }
        let mut snap = raft_cmdpb::Request::default();
        snap.set_cmd_type(CmdType::Snap);
        let mut put = raft_cmdpb::Request::default();
        put.set_cmd_type(CmdType::Put);
        req.set_requests(vec![snap, put].into());
        err_table.push(req);

        for req in err_table {
            let mut inspector = DummyInspector {
                applied_to_index_term: true,
                lease_state: LeaseState::Valid,
            };
            assert!(inspector.inspect(&req).is_err());
        }
    }

    #[test]
    fn test_propose_queue_find_propose_time() {
        let mut pq: ProposalQueue<engine_panic::PanicSnapshot> = ProposalQueue::new();
        let t = monotonic_raw_now();
        for index in 1..=100 {
            let renew_lease_time = if index % 3 == 1 { None } else { Some(t) };
            pq.push(Proposal {
                is_conf_change: false,
                index,
                term: (index / 10) + 1,
                cb: Callback::None,
                renew_lease_time,
                must_pass_epoch_check: false,
            });
        }
        for remove_i in &[0, 65, 98] {
            let _ = pq.take(*remove_i, (*remove_i / 10) + 1);
            for i in 1..=100 {
                let pt = pq.find_propose_time(((i / 10) + 1, i));
                if i <= *remove_i || i % 3 == 1 {
                    assert!(pt.is_none())
                } else {
                    assert!(pt.is_some())
                };
            }
        }
    }

    #[test]
    fn test_cmd_epoch_checker() {
        use engine_test::kv::KvTestSnapshot;
        use std::sync::mpsc;
        fn new_admin_request(cmd_type: AdminCmdType) -> RaftCmdRequest {
            let mut request = RaftCmdRequest::default();
            request.mut_admin_request().set_cmd_type(cmd_type);
            request
        }
        fn new_cb() -> (Callback<KvTestSnapshot>, mpsc::Receiver<()>) {
            let (tx, rx) = mpsc::channel();
            (Callback::write(Box::new(move |_| tx.send(()).unwrap())), rx)
        }

        let region = metapb::Region::default();
        let normal_cmd = RaftCmdRequest::default();
        let split_admin = new_admin_request(AdminCmdType::BatchSplit);
        let prepare_merge_admin = new_admin_request(AdminCmdType::PrepareMerge);
        let change_peer_admin = new_admin_request(AdminCmdType::ChangePeer);

        let mut epoch_checker = CmdEpochChecker::<KvTestSnapshot>::default();

        assert_eq!(epoch_checker.propose_check_epoch(&split_admin, 10), None);
        assert_eq!(epoch_checker.term, 10);
        epoch_checker.post_propose(AdminCmdType::BatchSplit, 5, 10);
        assert_eq!(epoch_checker.proposed_admin_cmd.len(), 1);

        // Both conflict with the split admin cmd
        assert_eq!(epoch_checker.propose_check_epoch(&normal_cmd, 10), Some(5));
        assert_eq!(
            epoch_checker.propose_check_epoch(&prepare_merge_admin, 10),
            Some(5)
        );

        assert_eq!(
            epoch_checker.propose_check_epoch(&change_peer_admin, 10),
            None
        );
        epoch_checker.post_propose(AdminCmdType::ChangePeer, 6, 10);
        assert_eq!(epoch_checker.proposed_admin_cmd.len(), 2);

        assert_eq!(
            epoch_checker.last_cmd_index(AdminCmdType::BatchSplit),
            Some(5)
        );
        assert_eq!(
            epoch_checker.last_cmd_index(AdminCmdType::ChangePeer),
            Some(6)
        );
        assert_eq!(
            epoch_checker.last_cmd_index(AdminCmdType::PrepareMerge),
            None
        );

        // Conflict with the change peer admin cmd
        assert_eq!(
            epoch_checker.propose_check_epoch(&change_peer_admin, 10),
            Some(6)
        );
        // Conflict with the split admin cmd
        assert_eq!(epoch_checker.propose_check_epoch(&normal_cmd, 10), Some(5));
        // Conflict with the change peer admin cmd
        assert_eq!(
            epoch_checker.propose_check_epoch(&prepare_merge_admin, 10),
            Some(6)
        );

        epoch_checker.advance_apply(4, 10, &region);
        // Have no effect on `proposed_admin_cmd`
        assert_eq!(epoch_checker.proposed_admin_cmd.len(), 2);

        epoch_checker.advance_apply(5, 10, &region);
        // Left one change peer admin cmd
        assert_eq!(epoch_checker.proposed_admin_cmd.len(), 1);

        assert_eq!(epoch_checker.propose_check_epoch(&normal_cmd, 10), None);

        assert_eq!(epoch_checker.propose_check_epoch(&split_admin, 10), Some(6));
        // Change term to 11
        assert_eq!(epoch_checker.propose_check_epoch(&split_admin, 11), None);
        assert_eq!(epoch_checker.term, 11);
        // Should be empty
        assert_eq!(epoch_checker.proposed_admin_cmd.len(), 0);

        // Test attaching multiple callbacks.
        epoch_checker.post_propose(AdminCmdType::BatchSplit, 7, 12);
        let mut rxs = vec![];
        for _ in 0..3 {
            let conflict_idx = epoch_checker.propose_check_epoch(&normal_cmd, 12).unwrap();
            let (cb, rx) = new_cb();
            epoch_checker.attach_to_conflict_cmd(conflict_idx, cb);
            rxs.push(rx);
        }
        epoch_checker.advance_apply(7, 12, &region);
        for rx in rxs {
            rx.try_recv().unwrap();
        }

        // Should invoke callbacks when term is increased.
        epoch_checker.post_propose(AdminCmdType::BatchSplit, 8, 12);
        let (cb, rx) = new_cb();
        epoch_checker.attach_to_conflict_cmd(8, cb);
        assert_eq!(epoch_checker.propose_check_epoch(&normal_cmd, 13), None);
        rx.try_recv().unwrap();

        // Should invoke callbacks when it's dropped.
        epoch_checker.post_propose(AdminCmdType::BatchSplit, 9, 13);
        let (cb, rx) = new_cb();
        epoch_checker.attach_to_conflict_cmd(9, cb);
        drop(epoch_checker);
        rx.try_recv().unwrap();
    }
}<|MERGE_RESOLUTION|>--- conflicted
+++ resolved
@@ -471,13 +471,10 @@
     cmd_epoch_checker: CmdEpochChecker<EK::Snapshot>,
     /// The number of the last unpersisted ready.
     last_unpersisted_number: u64,
-<<<<<<< HEAD
     /// The number of the last persisted ready.
     last_persisted_number: u64,
     /// Outside code use it to notify new persisted number to this peer.
     persisted_notifier: Arc<AtomicU64>,
-=======
->>>>>>> 8c37eabb
 }
 
 impl<EK, ER> Peer<EK, ER>
@@ -570,11 +567,8 @@
             max_ts_sync_status: Arc::new(AtomicU64::new(0)),
             cmd_epoch_checker: Default::default(),
             last_unpersisted_number: 0,
-<<<<<<< HEAD
             last_persisted_number: 0,
             persisted_notifier: Arc::new(AtomicU64::new(0)),
-=======
->>>>>>> 8c37eabb
         };
 
         // If this region has only one peer and I am the one, campaign directly.
@@ -1398,14 +1392,9 @@
         // could get a newer value, and after that, the leader may read a stale value,
         // which violates linearizability.
         self.get_store().applied_index() >= read_index
-<<<<<<< HEAD
-            && !self.is_splitting()
-            && !self.is_merging()
-=======
             // If it is in pending merge state(i.e. applied PrepareMerge), the data may be stale.
             // TODO: Add a test to cover this case
             && self.pending_merge_state.is_none()
->>>>>>> 8c37eabb
             // a peer which is applying snapshot will clean up its data and ingest a snapshot file,
             // during between the two operations a replica read could read empty data.
             && !self.is_applying_snapshot()
@@ -1501,14 +1490,9 @@
             CheckApplyingSnapStatus::Success => {
                 self.post_pending_read_index_on_replica(ctx);
                 // If there is a snapshot, it must belongs to the last ready.
-<<<<<<< HEAD
                 self.persisted_notifier
                     .store(self.last_unpersisted_number, Ordering::Release);
                 self.persisted_ready(self.last_unpersisted_number);
-=======
-                self.raft_group
-                    .on_persist_ready(self.last_unpersisted_number);
->>>>>>> 8c37eabb
             }
             CheckApplyingSnapStatus::Idle => {}
         }
@@ -1767,10 +1751,7 @@
         &mut self,
         ctx: &mut PollContext<EK, ER, T>,
         ready: Ready,
-<<<<<<< HEAD
         current_ts: Option<i64>,
-=======
->>>>>>> 8c37eabb
     ) {
         assert_eq!(ready.number(), self.last_unpersisted_number);
         if !ready.snapshot().is_empty() {
@@ -1788,7 +1769,6 @@
             return;
         }
 
-<<<<<<< HEAD
         if let Some(ts) = current_ts {
             if ready.must_sync() || self.last_persisted_number + 1 < ready.number() {
                 ctx.sync_policy.mark_region_unsynced(
@@ -1810,8 +1790,6 @@
         self.persisted_notifier
             .store(ready.number(), Ordering::Release);
 
-=======
->>>>>>> 8c37eabb
         let mut light_rd = self.raft_group.advance_append(ready);
 
         self.add_light_ready_metric(&light_rd, &mut ctx.raft_metrics.ready);
@@ -1836,7 +1814,6 @@
 
         if !light_rd.committed_entries().is_empty() {
             self.handle_raft_committed_entries(ctx, light_rd.take_committed_entries());
-<<<<<<< HEAD
         }
     }
 
@@ -1863,9 +1840,6 @@
     fn persisted_ready(&mut self, number: u64) {
         self.last_persisted_number = number;
         self.raft_group.on_persist_ready(number);
-=======
-        }
->>>>>>> 8c37eabb
     }
 
     fn response_read<T>(
