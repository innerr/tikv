--- conflicted
+++ resolved
@@ -362,13 +362,7 @@
     /// that the raft node will not work anymore.
     Tick(PeerTicks),
     /// Result of applying committed entries. The message can't be lost.
-<<<<<<< HEAD
-    ApplyRes {
-        res: ApplyTaskRes<S>,
-    },
-=======
     ApplyRes { res: ApplyTaskRes<EK::Snapshot> },
->>>>>>> fad3b69b
     /// Message that can't be lost but rarely created. If they are lost, real bad
     /// things happen like some peers will be considered dead in the group.
     SignificantMsg(SignificantMsg<EK::Snapshot>),
