// Copyright 2016 PingCAP, Inc.
//
// Licensed under the Apache License, Version 2.0 (the "License");
// you may not use this file except in compliance with the License.
// You may obtain a copy of the License at
//
//     http://www.apache.org/licenses/LICENSE-2.0
//
// Unless required by applicable law or agreed to in writing, software
// distributed under the License is distributed on an "AS IS" BASIS,
// See the License for the specific language governing permissions and
// limitations under the License.

#![feature(plugin)]
#![cfg_attr(feature = "dev", plugin(clippy))]
#![cfg_attr(not(feature = "dev"), allow(unknown_lints))]

// TODO: deny it once Manishearth/rust-clippy#1586 is fixed.
#![allow(never_loop)]
#![allow(needless_pass_by_value)]

#[cfg(feature = "mem-profiling")]
extern crate jemallocator;
extern crate tikv;
extern crate getopts;
#[macro_use]
extern crate log;
extern crate rocksdb;
extern crate mio;
extern crate toml;
extern crate libc;
extern crate fs2;
#[cfg(unix)]
extern crate signal;
#[cfg(unix)]
extern crate nix;
extern crate prometheus;
extern crate sys_info;
<<<<<<< HEAD
extern crate tokio_core;
=======
#[cfg(test)]
extern crate tempdir;
>>>>>>> 612af6f0

mod signal_handler;
mod profiling;

use std::process;
use std::{env, thread};
use std::fs::{self, File};
use std::usize;
use std::path::Path;
use std::sync::Arc;
use std::io::Read;
use std::time::Duration;

use getopts::{Options, Matches};
use rocksdb::{DB, Options as RocksdbOptions, BlockBasedOptions};
use mio::EventLoop;
use fs2::FileExt;
use sys_info::{cpu_num, mem_info};
use tokio_core::reactor::Core;

use tikv::storage::{Storage, TEMP_DIR, CF_DEFAULT, CF_LOCK, CF_WRITE, CF_RAFT};
use tikv::util::{self, panic_hook, rocksdb as rocksdb_util};
use tikv::util::collections::HashMap;
use tikv::util::logger::{self, StderrLogger};
use tikv::util::file_log::RotatingFileLogger;
use tikv::util::transport::SendCh;
use tikv::server::{DEFAULT_LISTENING_ADDR, DEFAULT_CLUSTER_ID, ServerChannel, Server, Node,
                   Config, create_event_loop, create_raft_storage, Msg};
use tikv::server::{ServerTransport, ServerRaftStoreRouter};
use tikv::server::transport::RaftStoreRouter;
use tikv::server::{PdStoreAddrResolver, StoreAddrResolver};
use tikv::raftstore::store::{self, SnapManager};
use tikv::pd::{RpcClient, PdClient};
use tikv::raftstore::store::keys::region_raft_prefix_len;
use tikv::util::time_monitor::TimeMonitor;

const RAFTCF_MIN_MEM: u64 = 256 * 1024 * 1024;
const RAFTCF_MAX_MEM: u64 = 2 * 1024 * 1024 * 1024;
const KB: u64 = 1024;
const MB: u64 = KB * 1024;
const DEFAULT_BLOCK_CACHE_RATIO: &'static [f64] = &[0.4, 0.15, 0.01];
const SEC_TO_MS: i64 = 1000;

fn sanitize_memory_usage() -> bool {
    let mut ratio = 0.0;
    for v in DEFAULT_BLOCK_CACHE_RATIO {
        ratio = ratio + v;
    }
    if ratio > 1.0 {
        return false;
    }
    true
}

fn align_to_mb(n: u64) -> u64 {
    n & 0xFFFFFFFFFFF00000
}

fn print_usage(program: &str, opts: &Options) {
    let brief = format!("Usage: {} [options]", program);
    print!("{}", opts.usage(&brief));
}

fn exit_with_err(msg: String) -> ! {
    error!("{}", msg);
    process::exit(1)
}

fn get_flag_string(matches: &Matches, name: &str) -> Option<String> {
    let s = matches.opt_str(name);
    info!("flag {}: {:?}", name, s);

    s
}

fn get_flag_int(matches: &Matches, name: &str) -> Option<i64> {
    let i = matches.opt_str(name).map(|x| {
        x.parse::<i64>()
            .or_else(|_| util::config::parse_readable_int(&x))
            .unwrap_or_else(|e| exit_with_err(format!("parse {} failed: {:?}", name, e)))
    });
    info!("flag {}: {:?}", name, i);

    i
}

fn get_toml_boolean(config: &toml::Value, name: &str, default: Option<bool>) -> bool {
    let b = match config.lookup(name) {
        Some(&toml::Value::Boolean(b)) => b,
        None => {
            info!("{} use default {:?}", name, default);
            default.unwrap_or_else(|| exit_with_err(format!("please specify {}", name)))
        }
        _ => exit_with_err(format!("{} boolean is excepted", name)),
    };
    info!("toml value {}: {:?}", name, b);

    b
}

fn get_toml_string(config: &toml::Value, name: &str, default: Option<String>) -> String {
    let s = match config.lookup(name) {
        Some(&toml::Value::String(ref s)) => s.clone(),
        None => {
            info!("{} use default {:?}", name, default);
            default.unwrap_or_else(|| exit_with_err(format!("please specify {}", name)))
        }
        _ => exit_with_err(format!("{} string is excepted", name)),
    };
    info!("toml value {}: {:?}", name, s);

    s
}

fn get_toml_string_opt(config: &toml::Value, name: &str) -> Option<String> {
    config.lookup(name)
        .and_then(|val| val.as_str())
        .map(|s| s.to_owned())
}

fn get_toml_int_opt(config: &toml::Value, name: &str) -> Option<i64> {
    let res = match config.lookup(name) {
        Some(&toml::Value::Integer(i)) => Some(i),
        Some(&toml::Value::String(ref s)) => {
            Some(util::config::parse_readable_int(s)
                .unwrap_or_else(|e| exit_with_err(format!("{} parse failed {:?}", name, e))))
        }
        None => None,
        _ => exit_with_err(format!("{} int or readable int is excepted", name)),
    };
    if let Some(i) = res {
        info!("toml value {} : {:?}", name, i);
    }
    res
}

fn get_toml_int(config: &toml::Value, name: &str, default: Option<i64>) -> i64 {
    get_toml_int_opt(config, name).unwrap_or_else(|| {
        let i = default.unwrap_or_else(|| exit_with_err(format!("please specify {}", name)));
        info!("{} use default {:?}", name, default);
        i
    })
}

fn cfg_usize(target: &mut usize, config: &toml::Value, name: &str) -> bool {
    match get_toml_int_opt(config, name) {
        Some(i) => {
            assert!(i >= 0 && i as u64 <= usize::MAX as u64,
                    "{}: {} is invalid.",
                    name,
                    i);
            *target = i as usize;
            true
        }
        None => {
            info!("{} keep default {}", name, *target);
            false
        }
    }
}

fn cfg_u64(target: &mut u64, config: &toml::Value, name: &str) {
    match get_toml_int_opt(config, name) {
        Some(i) => {
            assert!(i >= 0, "{}: {} is invalid", name, i);
            *target = i as u64;
        }
        None => info!("{} keep default {}", name, *target),
    }
}

fn cfg_duration(target: &mut Duration, config: &toml::Value, name: &str) {
    match get_toml_int_opt(config, name) {
        Some(i) => {
            assert!(i >= 0);
            *target = Duration::from_millis(i as u64);
        }
        None => info!("{} keep default {:?}", name, *target),
    }
}

fn initial_log(matches: &Matches, config: &toml::Value) {
    let level = get_flag_string(matches, "L")
        .unwrap_or_else(|| get_toml_string(config, "server.log-level", Some("info".to_owned())));

    let log_file_path = get_flag_string(matches, "f")
        .unwrap_or_else(|| get_toml_string(config, "server.log-file", Some("".to_owned())));

    let level_filter = logger::get_level_by_string(&level);
    if log_file_path.is_empty() {
        let w = StderrLogger;
        logger::init_log(w, level_filter).unwrap_or_else(|err| exit_with_err(format!("{:?}", err)));
    } else {
        let w = RotatingFileLogger::new(&log_file_path)
            .unwrap_or_else(|err| exit_with_err(format!("{:?}", err)));
        logger::init_log(w, level_filter).unwrap_or_else(|err| exit_with_err(format!("{:?}", err)));
    }
}

fn initial_metric(config: &toml::Value, node_id: Option<u64>) {
    let push_interval = get_toml_int(config, "metric.interval", Some(0));
    if push_interval == 0 {
        return;
    }

    let push_address = get_toml_string(config, "metric.address", Some("".to_owned()));
    if push_address.is_empty() {
        return;
    }

    let mut push_job = get_toml_string(config, "metric.job", Some("tikv".to_owned()));
    if let Some(id) = node_id {
        push_job.push_str(&format!("_{}", id));
    }

    info!("start prometheus client");

    util::monitor_threads("tikv").unwrap_or_else(|err| exit_with_err(format!("{:?}", err)));

    util::run_prometheus(Duration::from_millis(push_interval as u64),
                         &push_address,
                         &push_job);
}

fn check_system_config(config: &toml::Value) {
    let max_open_files = get_toml_int(config, "rocksdb.max-open-files", Some(40960));
    if let Err(e) = util::config::check_max_open_fds(max_open_files as u64) {
        exit_with_err(format!("{:?}", e));
    }

    for e in util::config::check_kernel() {
        warn!("{:?}", e);
    }
}

fn check_advertise_address(addr: &str) {
    if let Err(e) = util::config::check_addr(addr) {
        exit_with_err(format!("{:?}", e));
    }

    // FIXME: Forbidden addresses ending in 0 or 255? Those are not always invalid.
    // See more: https://en.wikipedia.org/wiki/IPv4#Addresses_ending_in_0_or_255
    let invalid_patterns = [("0.", 0)]; // Current network is not allowed.

    for &(pat, pos) in &invalid_patterns {
        if let Some(idx) = addr.find(pat) {
            if pos == idx {
                exit_with_err(format!("invalid advertise-addr: {:?}", addr));
            }
        }
    }
}

fn get_rocksdb_db_option(config: &toml::Value) -> RocksdbOptions {
    let mut opts = RocksdbOptions::new();
    let rmode = get_toml_int(config, "rocksdb.wal-recovery-mode", Some(2));
    let wal_recovery_mode = util::config::parse_rocksdb_wal_recovery_mode(rmode)
        .unwrap_or_else(|err| exit_with_err(format!("{:?}", err)));
    opts.set_wal_recovery_mode(wal_recovery_mode);

    let wal_dir = get_toml_string(config, "rocksdb.wal-dir", Some("".to_owned()));
    if !wal_dir.is_empty() {
        opts.set_wal_dir(&wal_dir)
    };

    let wal_ttl_seconds = get_toml_int(config, "rocksdb.wal-ttl-seconds", Some(0));
    opts.set_wal_ttl_seconds(wal_ttl_seconds as u64);

    let wal_size_limit = get_toml_int(config, "rocksdb.wal-size-limit", Some(0));
    // return size in MB
    let wal_size_limit_mb = align_to_mb(wal_size_limit as u64) / MB;
    opts.set_wal_size_limit_mb(wal_size_limit_mb as u64);

    let max_total_wal_size = get_toml_int(config,
                                          "rocksdb.max-total-wal-size",
                                          Some(4 * 1024 * 1024 * 1024));
    opts.set_max_total_wal_size(max_total_wal_size as u64);

    let max_background_compactions =
        get_toml_int(config, "rocksdb.max-background-compactions", Some(6));
    opts.set_max_background_compactions(max_background_compactions as i32);

    let max_background_flushes = get_toml_int(config, "rocksdb.max-background-flushes", Some(2));
    opts.set_max_background_flushes(max_background_flushes as i32);

    let max_manifest_file_size = get_toml_int(config,
                                              "rocksdb.max-manifest-file-size",
                                              Some(20 * 1024 * 1024));
    opts.set_max_manifest_file_size(max_manifest_file_size as u64);

    let create_if_missing = get_toml_boolean(config, "rocksdb.create-if-missing", Some(true));
    opts.create_if_missing(create_if_missing);

    let max_open_files = get_toml_int(config, "rocksdb.max-open-files", Some(40960));
    opts.set_max_open_files(max_open_files as i32);

    let enable_statistics = get_toml_boolean(config, "rocksdb.enable-statistics", Some(true));
    if enable_statistics {
        opts.enable_statistics();
        let stats_dump_period_sec =
            get_toml_int(config, "rocksdb.stats-dump-period-sec", Some(600));
        opts.set_stats_dump_period_sec(stats_dump_period_sec as usize);
    }

    let compaction_readahead_size =
        get_toml_int(config, "rocksdb.compaction-readahead-size", Some(0));
    opts.set_compaction_readahead_size(compaction_readahead_size as u64);

    let max_file_size = get_toml_int(config, "rocksdb.info-log-max-size", Some(0));
    opts.set_max_log_file_size(max_file_size as u64);

    // RocksDB needs seconds, but here we will get milliseconds.
    let roll_time_secs = get_toml_int(config, "rocksdb.info-log-roll-time", Some(0)) / SEC_TO_MS;
    opts.set_log_file_time_to_roll(roll_time_secs as u64);

    let info_log_dir = get_toml_string(config, "rocksdb.info-log-dir", Some("".to_owned()));
    if !info_log_dir.is_empty() {
        opts.create_info_log(&info_log_dir).unwrap_or_else(|e| {
            panic!("create RocksDB info log {} error {:?}", info_log_dir, e);
        })
    }

    let rate_bytes_per_sec = get_toml_int(config, "rocksdb.rate-bytes-per-sec", Some(0));
    if rate_bytes_per_sec > 0 {
        opts.set_ratelimiter(rate_bytes_per_sec as i64);
    }

    opts
}

fn get_rocksdb_cf_option(config: &toml::Value,
                         cf: &str,
                         block_cache_default: u64,
                         use_bloom_filter: bool,
                         whole_key_filtering: bool)
                         -> RocksdbOptions {
    let prefix = String::from("rocksdb.") + cf + ".";
    let mut opts = RocksdbOptions::new();
    let mut block_base_opts = BlockBasedOptions::new();
    let block_size = get_toml_int(config,
                                  (prefix.clone() + "block-size").as_str(),
                                  Some(64 * 1024));
    block_base_opts.set_block_size(block_size as usize);
    let block_cache_size = get_toml_int(config,
                                        (prefix.clone() + "block-cache-size").as_str(),
                                        Some(block_cache_default as i64));
    block_base_opts.set_lru_cache(block_cache_size as usize);

    let cache_index_and_filter =
        get_toml_boolean(config,
                         (prefix.clone() + "cache-index-and-filter-blocks").as_str(),
                         Some(true));
    block_base_opts.set_cache_index_and_filter_blocks(cache_index_and_filter);

    if use_bloom_filter {
        let bloom_bits_per_key = get_toml_int(config,
                                              (prefix.clone() + "bloom-filter-bits-per-key")
                                                  .as_str(),
                                              Some(10));
        let block_based_filter = get_toml_boolean(config,
                                                  (prefix.clone() + "block-based-bloom-filter")
                                                      .as_str(),
                                                  Some(false));
        block_base_opts.set_bloom_filter(bloom_bits_per_key as i32, block_based_filter);

        block_base_opts.set_whole_key_filtering(whole_key_filtering);
    }
    opts.set_block_based_table_factory(&block_base_opts);

    let cpl = get_toml_string(config,
                              (prefix.clone() + "compression-per-level").as_str(),
                              Some("lz4:lz4:lz4:lz4:lz4:lz4:lz4".to_owned()));
    let per_level_compression = util::config::parse_rocksdb_per_level_compression(&cpl)
        .unwrap_or_else(|err| exit_with_err(format!("{:?}", err)));
    opts.compression_per_level(&per_level_compression);

    let write_buffer_size = get_toml_int(config,
                                         (prefix.clone() + "write-buffer-size").as_str(),
                                         Some(128 * 1024 * 1024));
    opts.set_write_buffer_size(write_buffer_size as u64);

    let max_write_buffer_number = get_toml_int(config,
                                               (prefix.clone() + "max-write-buffer-number")
                                                   .as_str(),
                                               Some(5));
    opts.set_max_write_buffer_number(max_write_buffer_number as i32);

    let min_write_buffer_number_to_merge =
        get_toml_int(config,
                     (prefix.clone() + "min-write-buffer-number-to-merge").as_str(),
                     Some(1));
    opts.set_min_write_buffer_number_to_merge(min_write_buffer_number_to_merge as i32);

    let max_bytes_for_level_base = get_toml_int(config,
                                                (prefix.clone() + "max-bytes-for-level-base")
                                                    .as_str(),
                                                Some(128 * 1024 * 1024));
    opts.set_max_bytes_for_level_base(max_bytes_for_level_base as u64);

    let target_file_size_base = get_toml_int(config,
                                             (prefix.clone() + "target-file-size-base").as_str(),
                                             Some(32 * 1024 * 1024));
    opts.set_target_file_size_base(target_file_size_base as u64);

    let level_zero_slowdown_writes_trigger =
        get_toml_int(config,
                     (prefix.clone() + "level0-slowdown-writes-trigger").as_str(),
                     Some(20));
    opts.set_level_zero_slowdown_writes_trigger(level_zero_slowdown_writes_trigger as i32);

    let level_zero_stop_writes_trigger =
        get_toml_int(config,
                     (prefix.clone() + "level0-stop-writes-trigger").as_str(),
                     Some(36));
    opts.set_level_zero_stop_writes_trigger(level_zero_stop_writes_trigger as i32);

    opts
}

fn get_rocksdb_default_cf_option(config: &toml::Value, total_mem: u64) -> RocksdbOptions {
    // Default column family uses bloom filter.
    let default_block_cache_size =
        align_to_mb((total_mem as f64 * DEFAULT_BLOCK_CACHE_RATIO[0]) as u64);
    get_rocksdb_cf_option(config,
                          "defaultcf",
                          default_block_cache_size,
                          true, // bloom filter
                          true /* whole key filtering */)
}

fn get_rocksdb_write_cf_option(config: &toml::Value, total_mem: u64) -> RocksdbOptions {
    let default_block_cache_size =
        align_to_mb((total_mem as f64 * DEFAULT_BLOCK_CACHE_RATIO[1]) as u64);
    let mut opt = get_rocksdb_cf_option(config, "writecf", default_block_cache_size, true, false);
    // prefix extractor(trim the timestamp at tail) for write cf.
    opt.set_prefix_extractor("FixedSuffixSliceTransform",
                              Box::new(rocksdb_util::FixedSuffixSliceTransform::new(8)))
        .unwrap_or_else(|err| exit_with_err(format!("{:?}", err)));
    // create prefix bloom for memtable.
    opt.set_memtable_prefix_bloom_size_ratio(0.1 as f64);
    opt
}

fn get_rocksdb_raftlog_cf_option(config: &toml::Value, total_mem: u64) -> RocksdbOptions {
    let mut default_block_cache_size =
        align_to_mb((total_mem as f64 * DEFAULT_BLOCK_CACHE_RATIO[2]) as u64);
    if default_block_cache_size < RAFTCF_MIN_MEM {
        default_block_cache_size = RAFTCF_MIN_MEM;
    }
    if default_block_cache_size > RAFTCF_MAX_MEM {
        default_block_cache_size = RAFTCF_MAX_MEM;
    }
    let mut opt = get_rocksdb_cf_option(config, "raftcf", default_block_cache_size, false, false);
    opt.set_memtable_insert_hint_prefix_extractor("RaftPrefixSliceTransform",
            Box::new(rocksdb_util::FixedPrefixSliceTransform::new(region_raft_prefix_len())))
        .unwrap_or_else(|err| exit_with_err(format!("{:?}", err)));
    opt
}

fn get_rocksdb_lock_cf_option(config: &toml::Value) -> RocksdbOptions {
    let mut opts = RocksdbOptions::new();
    let mut block_base_opts = BlockBasedOptions::new();
    block_base_opts.set_block_size(16 * 1024);

    let block_cache_size = get_toml_int(config,
                                        "rocksdb.lockcf.block-cache-size",
                                        Some(256 * 1024 * 1024));
    block_base_opts.set_lru_cache(block_cache_size as usize);

    block_base_opts.set_bloom_filter(10, false);
    opts.set_block_based_table_factory(&block_base_opts);

    let cpl = "no:no:no:no:no:no:no".to_owned();
    let per_level_compression = util::config::parse_rocksdb_per_level_compression(&cpl)
        .unwrap_or_else(|err| exit_with_err(format!("{:?}", err)));
    opts.compression_per_level(&per_level_compression);

    let write_buffer_size = get_toml_int(config,
                                         "rocksdb.lockcf.write-buffer-size",
                                         Some(128 * 1024 * 1024));
    opts.set_write_buffer_size(write_buffer_size as u64);

    let max_write_buffer_number =
        get_toml_int(config, "rocksdb.lockcf.max-write-buffer-number", Some(5));
    opts.set_max_write_buffer_number(max_write_buffer_number as i32);

    let max_bytes_for_level_base = get_toml_int(config,
                                                "rocksdb.lockcf.max-bytes-for-level-base",
                                                Some(128 * 1024 * 1024));
    opts.set_max_bytes_for_level_base(max_bytes_for_level_base as u64);
    opts.set_target_file_size_base(32 * 1024 * 1024);

    // set level0_file_num_compaction_trigger = 1 is very important,
    // this will result in fewer sst files in lock cf.
    opts.set_level_zero_file_num_compaction_trigger(1);

    let level_zero_slowdown_writes_trigger = get_toml_int(config,
                                                          "rocksdb.lockcf.\
                                                           level0-slowdown-writes-trigger",
                                                          Some(20));
    opts.set_level_zero_slowdown_writes_trigger(level_zero_slowdown_writes_trigger as i32);

    let level_zero_stop_writes_trigger = get_toml_int(config,
                                                      "rocksdb.lockcf.level0-stop-writes-trigger",
                                                      Some(36));
    opts.set_level_zero_stop_writes_trigger(level_zero_stop_writes_trigger as i32);

    opts
}

fn adjust_end_points_by_cpu_num(total_cpu_num: usize) -> usize {
    if total_cpu_num >= 8 {
        (total_cpu_num as f32 * 0.8) as usize
    } else {
        4
    }
}

fn adjust_sched_workers_by_cpu_num(total_cpu_num: usize) -> usize {
    if total_cpu_num >= 16 { 8 } else { 4 }
}

// TODO: merge this function with Config::new
// Currently, to add a new option, we will define three default value
// in config.rs, this file and config-template.toml respectively. It may be more
// maintainable to keep things in one place.
fn build_cfg(matches: &Matches,
             config: &toml::Value,
             cluster_id: u64,
             addr: String,
             total_cpu_num: usize)
             -> Config {
    let mut cfg = Config::new();
    cfg.cluster_id = cluster_id;
    cfg.addr = addr.to_owned();
    cfg_usize(&mut cfg.notify_capacity, config, "server.notify-capacity");
    if !cfg_usize(&mut cfg.end_point_concurrency,
                  config,
                  "server.end-point-concurrency") {
        cfg.end_point_concurrency = adjust_end_points_by_cpu_num(total_cpu_num);
    }
    cfg_usize(&mut cfg.messages_per_tick,
              config,
              "server.messages-per-tick");
    let capacity = get_flag_int(matches, "capacity")
        .or_else(|| get_toml_int_opt(config, "server.capacity"));
    if let Some(cap) = capacity {
        assert!(cap >= 0);
        cfg.raft_store.capacity = cap as u64;
    }

    // Set advertise address for outer node and client use.
    // If no advertise listening address set, use the associated listening address.
    cfg.advertise_addr = get_flag_string(matches, "advertise-addr")
        .unwrap_or_else(|| get_toml_string(config, "server.advertise-addr", Some(addr.to_owned())));
    check_advertise_address(&cfg.advertise_addr);

    cfg_usize(&mut cfg.send_buffer_size, config, "server.send-buffer-size");
    cfg_usize(&mut cfg.recv_buffer_size, config, "server.recv-buffer-size");

    cfg_usize(&mut cfg.raft_store.notify_capacity,
              config,
              "raftstore.notify-capacity");
    cfg_usize(&mut cfg.raft_store.messages_per_tick,
              config,
              "raftstore.messages-per-tick");
    cfg_u64(&mut cfg.raft_store.raft_base_tick_interval,
            config,
            "raftstore.raft-base-tick-interval");
    cfg_usize(&mut cfg.raft_store.raft_heartbeat_ticks,
              config,
              "raftstore.raft-heartbeat-ticks");
    if cfg_usize(&mut cfg.raft_store.raft_election_timeout_ticks,
                 config,
                 "raftstore.raft-election-timeout-ticks") {
        warn!("Election timeout ticks needs to be same across all the cluster, otherwise it may \
               lead to inconsistency.");
    }
    cfg_u64(&mut cfg.raft_store.split_region_check_tick_interval,
            config,
            "raftstore.split-region-check-tick-interval");
    cfg_u64(&mut cfg.raft_store.region_split_size,
            config,
            "raftstore.region-split-size");
    cfg_u64(&mut cfg.raft_store.region_max_size,
            config,
            "raftstore.region-max-size");
    cfg_u64(&mut cfg.raft_store.region_check_size_diff,
            config,
            "raftstore.region-split-check-diff");
    cfg_u64(&mut cfg.raft_store.raft_log_gc_tick_interval,
            config,
            "raftstore.raft-log-gc-tick-interval");
    cfg_u64(&mut cfg.raft_store.raft_log_gc_threshold,
            config,
            "raftstore.raft-log-gc-threshold");
    cfg_u64(&mut cfg.raft_store.raft_log_gc_count_limit,
            config,
            "raftstore.raft-log-gc-count-limit");
    cfg_u64(&mut cfg.raft_store.raft_log_gc_size_limit,
            config,
            "raftstore.raft-log-gc-size-limit");
    cfg_u64(&mut cfg.raft_store.region_compact_check_interval,
            config,
            "raftstore.region-compact-check-interval");
    cfg_u64(&mut cfg.raft_store.region_compact_delete_keys_count,
            config,
            "raftstore.region-compact-delete-keys-count");
    cfg_u64(&mut cfg.raft_store.lock_cf_compact_interval,
            config,
            "raftstore.lock-cf-compact-interval");
    cfg_u64(&mut cfg.raft_store.lock_cf_compact_threshold,
            config,
            "raftstore.lock-cf-compact-threshold");
    cfg_u64(&mut cfg.raft_store.raft_entry_max_size,
            config,
            "raftstore.raft-entry-max-size");
    cfg_duration(&mut cfg.raft_store.max_peer_down_duration,
                 config,
                 "raftstore.max-peer-down-duration");
    cfg_u64(&mut cfg.raft_store.pd_heartbeat_tick_interval,
            config,
            "raftstore.pd-heartbeat-tick-interval");
    cfg_u64(&mut cfg.raft_store.pd_store_heartbeat_tick_interval,
            config,
            "raftstore.pd-store-heartbeat-tick-interval");
    cfg_u64(&mut cfg.raft_store.consistency_check_tick_interval,
            config,
            "raftstore.consistency-check-interval");
    cfg.raft_store.use_sst_file_snapshot =
        get_toml_boolean(config, "raftstore.use-sst-file-snapshot", Some(false));
    cfg_usize(&mut cfg.storage.sched_notify_capacity,
              config,
              "storage.scheduler-notify-capacity");
    cfg_usize(&mut cfg.storage.sched_msg_per_tick,
              config,
              "storage.scheduler-messages-per-tick");
    cfg_usize(&mut cfg.storage.sched_concurrency,
              config,
              "storage.scheduler-concurrency");
    if !cfg_usize(&mut cfg.storage.sched_worker_pool_size,
                  config,
                  "storage.scheduler-worker-pool-size") {
        cfg.storage.sched_worker_pool_size = adjust_sched_workers_by_cpu_num(total_cpu_num);
    }
    cfg_usize(&mut cfg.storage.sched_too_busy_threshold,
              config,
              "storage.scheduler-too-busy-threshold");

    cfg
}

fn build_raftkv(config: &toml::Value,
                ch: SendCh<Msg>,
                pd_client: Arc<RpcClient>,
                cfg: &Config,
                total_mem: u64)
                -> (Node<RpcClient>, Storage, ServerRaftStoreRouter, SnapManager, Arc<DB>) {
    let trans = ServerTransport::new(ch);
    let path = Path::new(&cfg.storage.path).to_path_buf();
    let db_opts = get_rocksdb_db_option(config);
    let mut cfs_opts = HashMap::default();
    cfs_opts.insert(CF_DEFAULT, get_rocksdb_default_cf_option(config, total_mem));
    cfs_opts.insert(CF_LOCK, get_rocksdb_lock_cf_option(config));
    cfs_opts.insert(CF_WRITE, get_rocksdb_write_cf_option(config, total_mem));
    cfs_opts.insert(CF_RAFT, get_rocksdb_raftlog_cf_option(config, total_mem));
    let mut db_path = path.clone();
    db_path.push("db");
    let engine = Arc::new(rocksdb_util::new_engine_opt(db_path.to_str()
                                                           .unwrap(),
                                                       db_opts,
                                                       cfs_opts)
        .unwrap_or_else(|err| exit_with_err(format!("{:?}", err))));

    let mut event_loop = store::create_event_loop(&cfg.raft_store)
        .unwrap_or_else(|err| exit_with_err(format!("{:?}", err)));
    let mut node = Node::new(&mut event_loop, cfg, pd_client);

    let mut snap_path = path.clone();
    snap_path.push("snap");
    let snap_path = snap_path.to_str().unwrap().to_owned();
    let snap_mgr = SnapManager::new(snap_path,
                                    Some(node.get_sendch()),
                                    cfg.raft_store.use_sst_file_snapshot);

    node.start(event_loop, engine.clone(), trans, snap_mgr.clone())
        .unwrap_or_else(|err| exit_with_err(format!("{:?}", err)));
    let router = ServerRaftStoreRouter::new(node.get_sendch(), node.id());

    (node,
     create_raft_storage(router.clone(), engine.clone(), cfg)
        .unwrap_or_else(|err| exit_with_err(format!("{:?}", err))),
     router,
     snap_mgr,
     engine)
}

fn canonicalize_path(path: &str) -> String {
    let p = Path::new(path);
    if p.exists() && p.is_file() {
        exit_with_err(format!("{} is not a directory!", path));
    }
    if !p.exists() {
        fs::create_dir_all(p).unwrap_or_else(|err| exit_with_err(format!("{:?}", err)));
    }
    format!("{}",
            p.canonicalize().unwrap_or_else(|err| exit_with_err(format!("{:?}", err))).display())
}

fn get_data_and_backup_dirs(matches: &Matches, config: &toml::Value) -> (String, String) {
    // store data path
    let abs_data_dir = get_flag_string(matches, "data-dir")
        .or_else(|| get_flag_string(matches, "s"))
        .or_else(|| get_toml_string_opt(config, "server.data-dir"))
        .or_else(|| get_toml_string_opt(config, "server.store"))
        .map(|s| canonicalize_path(&s))
        .unwrap_or_else(|| {
            warn!("data dir parsing failed, use default data dir {}", TEMP_DIR);
            TEMP_DIR.to_owned()
        });
    info!("server.data-dir uses {:?}", abs_data_dir);

    // Backup path
    let mut backup_dir = get_toml_string_opt(config, "server.backup-dir")
        .or_else(|| get_toml_string_opt(config, "server.backup"))
        .unwrap_or_default();
    if backup_dir.is_empty() && abs_data_dir != TEMP_DIR {
        backup_dir = format!("{}", Path::new(&abs_data_dir).join("backup").display())
    }

    if backup_dir.is_empty() {
        info!("empty backup path, backup is disabled");
        (abs_data_dir, backup_dir)
    } else {
        let abs_backup_dir = canonicalize_path(&backup_dir);
        info!("server.backup-dir uses {:?}", abs_backup_dir);
        (abs_data_dir, abs_backup_dir)
    }
}

fn get_store_labels(matches: &Matches, config: &toml::Value) -> HashMap<String, String> {
    let labels = get_flag_string(matches, "labels")
        .unwrap_or_else(|| get_toml_string(config, "server.labels", Some("".to_owned())));
    util::config::parse_store_labels(&labels)
        .unwrap_or_else(|err| exit_with_err(format!("{:?}", err)))
}

fn start_server<T, S>(mut server: Server<T, S>,
                      mut el: EventLoop<Server<T, S>>,
                      engine: Arc<DB>,
                      backup_path: &str)
    where T: RaftStoreRouter,
          S: StoreAddrResolver + Send + 'static
{
    let ch = server.get_sendch();
    let h = thread::Builder::new()
        .name("tikv-eventloop".to_owned())
        .spawn(move || {
            server.run(&mut el).unwrap_or_else(|err| exit_with_err(format!("{:?}", err)));
        })
        .unwrap_or_else(|err| exit_with_err(format!("{:?}", err)));
    signal_handler::handle_signal(ch, engine, backup_path);
    h.join().unwrap_or_else(|err| exit_with_err(format!("{:?}", err)));
}

fn run_raft_server(pd_client: RpcClient,
                   cfg: Config,
                   backup_path: &str,
                   config: &toml::Value,
                   total_mem: u64) {
    let mut event_loop = create_event_loop(&cfg)
        .unwrap_or_else(|err| exit_with_err(format!("{:?}", err)));
    let core = Core::new().unwrap();
    let ch = SendCh::new(event_loop.channel(), "raft-server");
    let pd_client = Arc::new(pd_client);
    let resolver = PdStoreAddrResolver::new(pd_client.clone())
        .unwrap_or_else(|err| exit_with_err(format!("{:?}", err)));

    let store_path = &cfg.storage.path;
    let mut lock_path = Path::new(store_path).to_path_buf();
    lock_path.push("LOCK");
    let f = File::create(lock_path).unwrap_or_else(|err| exit_with_err(format!("{:?}", err)));
    if f.try_lock_exclusive().is_err() {
        panic!("lock {} failed, maybe another instance is using this directory.",
               store_path);
    }

    let (mut node, mut store, raft_router, snap_mgr, engine) =
        build_raftkv(config, ch.clone(), pd_client, &cfg, total_mem);
    info!("tikv server config: {:?}", cfg);

    initial_metric(config, Some(node.id()));

    info!("start storage");
    if let Err(e) = store.start(&cfg.storage) {
        panic!("failed to start storage, error = {:?}", e);
    }

    let server_chan = ServerChannel {
        raft_router: raft_router,
        snapshot_status_sender: node.get_snapshot_status_sender(),
    };
    let svr = Server::new(&mut event_loop,
                          &mut core,
                          &cfg,
                          store,
                          server_chan,
                          resolver,
                          snap_mgr)
        .unwrap_or_else(|err| exit_with_err(format!("{:?}", err)));
    start_server(svr, event_loop, engine, backup_path);
    node.stop().unwrap_or_else(|err| exit_with_err(format!("{:?}", err)));
}

fn main() {
    let args: Vec<String> = env::args().collect();
    let program = args[0].clone();
    let mut opts = Options::new();
    opts.optopt("A",
                "addr",
                "set listening address",
                "default is 127.0.0.1:20160");
    opts.optopt("",
                "advertise-addr",
                "set advertise listening address for client communication",
                "if not set, use ${addr} instead.");
    opts.optopt("L",
                "log",
                "set log level",
                "log level: trace, debug, info, warn, error, off");
    opts.optopt("f",
                "log-file",
                "set log file",
                "if not set, output log to stdout");
    opts.optflag("V", "version", "print version information");
    opts.optflag("h", "help", "print this help menu");
    opts.optopt("C", "config", "set configuration file", "file path");
    opts.optopt("",
                "data-dir",
                "set the path to store directory",
                "/tmp/tikv/store");
    opts.optopt("s",
                "store",
                "set the path to store directory (deprecated)",
                "/tmp/tikv/store");
    opts.optopt("",
                "capacity",
                "set the store capacity",
                "default: 0 (disk capacity)");
    opts.optopt("", "pd", "pd endpoints", "127.0.0.1:2379,127.0.0.1:3379");
    opts.optopt("",
                "labels",
                "attributes about this server",
                "zone=example-zone,disk=example-disk");

    let matches = opts.parse(&args[1..]).unwrap_or_else(|e| {
        println!("opts parse failed, {:?}", e);
        print_usage(&program, &opts);
        process::exit(1);
    });
    if matches.opt_present("h") {
        print_usage(&program, &opts);
        return;
    }
    if matches.opt_present("V") {
        let (hash, date, rustc) = util::build_info();
        println!("Git Commit Hash: {}", hash);
        println!("UTC Build Time:  {}", date);
        println!("Rustc Version:   {}", rustc);
        return;
    }
    let config = match matches.opt_str("C") {
        Some(path) => {
            let mut config_file = fs::File::open(&path).expect("config open failed");
            let mut s = String::new();
            config_file.read_to_string(&mut s).expect("config read failed");
            toml::Value::Table(toml::Parser::new(&s).parse().expect("malformed config file"))
        }
        // Empty value, lookup() always return `None`.
        None => toml::Value::Integer(0),
    };

    initial_log(&matches, &config);

    // Print version information.
    util::print_tikv_info();

    panic_hook::set_exit_hook();

    // Before any startup, check system configuration.
    check_system_config(&config);

    let addr = get_flag_string(&matches, "A").unwrap_or_else(|| {
        let addr = get_toml_string(&config,
                                   "server.addr",
                                   Some(DEFAULT_LISTENING_ADDR.to_owned()));
        if let Err(e) = util::config::check_addr(&addr) {
            exit_with_err(format!("{:?}", e));
        }
        addr
    });

    let pd_endpoints = get_flag_string(&matches, "pd")
        .unwrap_or_else(|| get_toml_string(&config, "pd.endpoints", None));
    for addr in pd_endpoints.split(',')
        .map(|s| s.trim())
        .filter_map(|s| if s.is_empty() {
            None
        } else if s.starts_with("http://") {
            Some(&s[7..])
        } else {
            Some(s)
        }) {
        if let Err(e) = util::config::check_addr(addr) {
            panic!("{:?}", e);
        }
    }

    let pd_client = RpcClient::new(&pd_endpoints)
        .unwrap_or_else(|err| exit_with_err(format!("{:?}", err)));
    let cluster_id = pd_client.get_cluster_id()
        .unwrap_or_else(|err| exit_with_err(format!("{:?}", err)));
    info!("connect to PD cluster {}", cluster_id);

    let total_cpu_num = cpu_num().unwrap_or_else(|err| exit_with_err(format!("{:?}", err)));
    // return  memory in KB.
    let mem = mem_info().unwrap_or_else(|err| exit_with_err(format!("{:?}", err)));
    let total_mem = mem.total * KB;
    if !sanitize_memory_usage() {
        panic!("default block cache size over total memory.");
    }

    let mut cfg = build_cfg(&matches, &config, cluster_id, addr, total_cpu_num as usize);
    cfg.labels = get_store_labels(&matches, &config);
    let (store_path, backup_path) = get_data_and_backup_dirs(&matches, &config);
    cfg.storage.path = store_path;

    if cluster_id == DEFAULT_CLUSTER_ID {
        panic!("in raftkv, cluster_id must greater than 0");
    }
    let _m = TimeMonitor::default();
    run_raft_server(pd_client, cfg, &backup_path, &config, total_mem);
}<|MERGE_RESOLUTION|>--- conflicted
+++ resolved
@@ -36,12 +36,9 @@
 extern crate nix;
 extern crate prometheus;
 extern crate sys_info;
-<<<<<<< HEAD
 extern crate tokio_core;
-=======
 #[cfg(test)]
 extern crate tempdir;
->>>>>>> 612af6f0
 
 mod signal_handler;
 mod profiling;
