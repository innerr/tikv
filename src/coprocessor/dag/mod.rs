// Copyright 2019 TiKV Project Authors. Licensed under Apache-2.0.

mod storage_impl;

pub use self::storage_impl::TiKVStorage;

use async_trait::async_trait;
use kvproto::coprocessor::{KeyRange, Response};
use protobuf::Message;
use tidb_query::storage::IntervalRange;
use tipb::{DagRequest, SelectResponse, StreamResponse};

use crate::coprocessor::metrics::*;
use crate::coprocessor::{Deadline, RequestHandler, Result};
use crate::storage::{Statistics, Store};

pub struct DagHandlerBuilder<S: Store + 'static> {
    req: DagRequest,
    ranges: Vec<KeyRange>,
    store: S,
    data_version: Option<u64>,
    deadline: Deadline,
    batch_row_limit: usize,
    is_streaming: bool,
    is_cache_enabled: bool,
    enable_batch_if_possible: bool,
}

impl<S: Store + 'static> DagHandlerBuilder<S> {
    pub fn new(
        req: DagRequest,
        ranges: Vec<KeyRange>,
        store: S,
        deadline: Deadline,
        batch_row_limit: usize,
        is_streaming: bool,
        is_cache_enabled: bool,
    ) -> Self {
        DagHandlerBuilder {
            req,
            ranges,
            store,
            data_version: None,
            deadline,
            batch_row_limit,
            is_streaming,
            is_cache_enabled,
            enable_batch_if_possible: true,
        }
    }

    pub fn data_version(mut self, data_version: Option<u64>) -> Self {
        self.data_version = data_version;
        self
    }

    pub fn enable_batch_if_possible(mut self, enable_batch_if_possible: bool) -> Self {
        self.enable_batch_if_possible = enable_batch_if_possible;
        self
    }

    pub fn build(self) -> Result<Box<dyn RequestHandler>> {
        // TODO: support batch executor while handling server-side streaming requests
        // https://github.com/tikv/tikv/pull/5945
        if self.enable_batch_if_possible && !self.is_streaming {
            tidb_query::batch::runner::BatchExecutorsRunner::check_supported(
                self.req.get_executors(),
            )?;
            COPR_DAG_REQ_COUNT.with_label_values(&["batch"]).inc();
            Ok(BatchDAGHandler::new(
                self.req,
                self.ranges,
                self.store,
                self.data_version,
                self.deadline,
<<<<<<< HEAD
                self.execution_time_limit,
                self.semaphore,
                self.is_cache_enabled,
=======
>>>>>>> dbed3580
            )?
            .into_boxed())
        } else {
            COPR_DAG_REQ_COUNT.with_label_values(&["normal"]).inc();
            Ok(DAGHandler::new(
                self.req,
                self.ranges,
                self.store,
                self.data_version,
                self.deadline,
                self.batch_row_limit,
                self.is_streaming,
                self.is_cache_enabled,
            )?
            .into_boxed())
        }
    }
}

pub struct DAGHandler {
    runner: tidb_query::executor::ExecutorsRunner<Statistics>,
    data_version: Option<u64>,
}

impl DAGHandler {
    pub fn new<S: Store + 'static>(
        req: DagRequest,
        ranges: Vec<KeyRange>,
        store: S,
        data_version: Option<u64>,
        deadline: Deadline,
        batch_row_limit: usize,
        is_streaming: bool,
        is_cache_enabled: bool,
    ) -> Result<Self> {
        Ok(Self {
            runner: tidb_query::executor::ExecutorsRunner::from_request(
                req,
                ranges,
                TiKVStorage::new(store, is_cache_enabled),
                deadline,
                batch_row_limit,
                is_streaming,
            )?,
            data_version,
        })
    }
}

#[async_trait]
impl RequestHandler for DAGHandler {
    async fn handle_request(&mut self) -> Result<Response> {
        let result = self.runner.handle_request();
        handle_qe_response(result, !self.runner.found_newer_data(), self.data_version)
    }

    fn handle_streaming_request(&mut self) -> Result<(Option<Response>, bool)> {
        handle_qe_stream_response(self.runner.handle_streaming_request())
    }

    fn collect_scan_statistics(&mut self, dest: &mut Statistics) {
        self.runner.collect_storage_stats(dest);
    }
}

pub struct BatchDAGHandler {
    runner: tidb_query::batch::runner::BatchExecutorsRunner<Statistics>,
    data_version: Option<u64>,
}

impl BatchDAGHandler {
    pub fn new<S: Store + 'static>(
        req: DagRequest,
        ranges: Vec<KeyRange>,
        store: S,
        data_version: Option<u64>,
        deadline: Deadline,
<<<<<<< HEAD
        execution_time_limit: Option<Duration>,
        semaphore: Option<Arc<Semaphore>>,
        is_cache_enabled: bool,
=======
>>>>>>> dbed3580
    ) -> Result<Self> {
        Ok(Self {
            runner: tidb_query::batch::runner::BatchExecutorsRunner::from_request(
                req,
                ranges,
                TiKVStorage::new(store, is_cache_enabled),
                deadline,
            )?,
            data_version,
        })
    }
}

#[async_trait]
impl RequestHandler for BatchDAGHandler {
    async fn handle_request(&mut self) -> Result<Response> {
        let result = self.runner.handle_request().await;
        handle_qe_response(result, !self.runner.found_newer_data(), self.data_version)
    }

    fn collect_scan_statistics(&mut self, dest: &mut Statistics) {
        self.runner.collect_storage_stats(dest);
    }
}

fn handle_qe_response(
    result: tidb_query::Result<SelectResponse>,
    can_be_cached: bool,
    data_version: Option<u64>,
) -> Result<Response> {
    use tidb_query::error::ErrorInner;

    match result {
        Ok(sel_resp) => {
            let mut resp = Response::default();
            resp.set_data(box_try!(sel_resp.write_to_bytes()));
            // TODO: issue-6690
            // resp.set_can_be_cached(can_be_cached);
            resp.set_is_cache_hit(false);
            if let Some(v) = data_version {
                resp.set_cache_last_version(v);
            }
            Ok(resp)
        }
        Err(err) => match *err.0 {
            ErrorInner::Storage(err) => Err(err.into()),
            ErrorInner::Evaluate(err) => {
                let mut resp = Response::default();
                let mut sel_resp = SelectResponse::default();
                sel_resp.mut_error().set_code(err.code());
                sel_resp.mut_error().set_msg(err.to_string());
                resp.set_data(box_try!(sel_resp.write_to_bytes()));
                // TODO: issue-6690
                // resp.set_can_be_cached(can_be_cached);
                resp.set_is_cache_hit(false);
                Ok(resp)
            }
        },
    }
}

fn handle_qe_stream_response(
    result: tidb_query::Result<(Option<(StreamResponse, IntervalRange)>, bool)>,
) -> Result<(Option<Response>, bool)> {
    use tidb_query::error::ErrorInner;

    match result {
        Ok((Some((s_resp, range)), finished)) => {
            let mut resp = Response::default();
            resp.set_data(box_try!(s_resp.write_to_bytes()));
            resp.mut_range().set_start(range.lower_inclusive);
            resp.mut_range().set_end(range.upper_exclusive);
            Ok((Some(resp), finished))
        }
        Ok((None, finished)) => Ok((None, finished)),
        Err(err) => match *err.0 {
            ErrorInner::Storage(err) => Err(err.into()),
            ErrorInner::Evaluate(err) => {
                let mut resp = Response::default();
                let mut s_resp = StreamResponse::default();
                s_resp.mut_error().set_code(err.code());
                s_resp.mut_error().set_msg(err.to_string());
                resp.set_data(box_try!(s_resp.write_to_bytes()));
                Ok((Some(resp), true))
            }
        },
    }
}<|MERGE_RESOLUTION|>--- conflicted
+++ resolved
@@ -73,12 +73,9 @@
                 self.store,
                 self.data_version,
                 self.deadline,
-<<<<<<< HEAD
                 self.execution_time_limit,
                 self.semaphore,
                 self.is_cache_enabled,
-=======
->>>>>>> dbed3580
             )?
             .into_boxed())
         } else {
@@ -156,12 +153,9 @@
         store: S,
         data_version: Option<u64>,
         deadline: Deadline,
-<<<<<<< HEAD
         execution_time_limit: Option<Duration>,
         semaphore: Option<Arc<Semaphore>>,
         is_cache_enabled: bool,
-=======
->>>>>>> dbed3580
     ) -> Result<Self> {
         Ok(Self {
             runner: tidb_query::batch::runner::BatchExecutorsRunner::from_request(
