--- conflicted
+++ resolved
@@ -131,27 +131,6 @@
     rx.recv_timeout(Duration::from_secs(3)).unwrap();
 }
 
-<<<<<<< HEAD
-=======
-fn validate_apply<F>(router: &ApplyRouter<RocksEngine>, region_id: u64, validate: F)
-where
-    F: FnOnce(bool) + Send + 'static,
-{
-    let (tx, rx) = mpsc::channel();
-    router.schedule_task(
-        region_id,
-        ApplyTask::Validate(
-            region_id,
-            Box::new(move |(_, sync_log): (_, bool)| {
-                validate(sync_log);
-                tx.send(()).unwrap();
-            }),
-        ),
-    );
-    rx.recv_timeout(Duration::from_secs(3)).unwrap();
-}
-
->>>>>>> fad3b69b
 #[test]
 fn test_update_raftstore_config() {
     let (mut config, _dir) = TiKvConfig::with_tmp().unwrap();
